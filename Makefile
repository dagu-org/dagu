##############################################################################
# Arguments
##############################################################################

VERSION=

##############################################################################
# Variables
##############################################################################

# This Makefile's directory
SCRIPT_DIR=$(abspath $(dir $(lastword $(MAKEFILE_LIST))))

# Directories
LOCAL_DIR=$(SCRIPT_DIR)/.local
LOCAL_BIN_DIR=$(LOCAL_DIR)/bin
CONFIG_DIR=$(SCRIPT_DIR)/config
BIN_DIR=$(SCRIPT_DIR)/bin
CERTS_DIR=${LOCAL_DIR}/certs

# Application
APP_NAME=dagu
BUILD_VERSION=$(shell date +'%y%m%d%H%M%S')
LDFLAGS=-X 'main.version=$(BUILD_VERSION)'

# Docker
DOCKER_CMD := docker buildx build --platform linux/amd64,linux/arm64,linux/arm/v7,linux/arm64/v8 --builder container --build-arg VERSION=$(VERSION) --push --no-cache

# Test arguments
GOTESTSUM_ARGS=--format=standard-quiet
GO_TEST_FLAGS=-v --race

# Frontend
FE_DIR=./internal/frontend
FE_GEN_DIR=${FE_DIR}/gen
FE_ASSETS_DIR=${FE_DIR}/assets
FE_BUILD_DIR=./ui/dist
FE_BUNDLE_JS=${FE_ASSETS_DIR}/bundle.js

# Colors
COLOR_GREEN=\033[0;32m
COLOR_RESET=\033[0m
COLOR_RED=\033[0;31m

# Go packages
PKG_swagger=github.com/go-swagger/go-swagger/cmd/swagger
PKG_golangci_lint=github.com/golangci/golangci-lint/cmd/golangci-lint
PKG_gotestsum=gotest.tools/gotestsum
PKG_gomerger=github.com/yohamta/gomerger
PKG_addlicense=github.com/google/addlicense

# Certificates
DEV_CERT_SUBJ_CA="/C=TR/ST=ASIA/L=TOKYO/O=DEV/OU=DAGU/CN=*.dagu.dev/emailAddress=ca@dev.com"
DEV_CERT_SUBJ_SERVER="/C=TR/ST=ASIA/L=TOKYO/O=DEV/OU=SERVER/CN=*.server.dev/emailAddress=server@dev.com"
DEV_CERT_SUBJ_CLIENT="/C=TR/ST=ASIA/L=TOKYO/O=DEV/OU=CLIENT/CN=*.client.dev/emailAddress=client@dev.com"
DEV_CERT_SUBJ_ALT="subjectAltName=DNS:localhost"

CA_CERT_FILE=${CERTS_DIR}/ca-cert.pem
CA_KEY_FILE=${CERTS_DIR}/ca-key.pem
SERVER_CERT_REQ=${CERTS_DIR}/server-req.pem
SERVER_CERT_FILE=${CERTS_DIR}/server-cert.pem
SERVER_KEY_FILE=${CERTS_DIR}/server-key.pem
CLIENT_CERT_REQ=${CERTS_DIR}/client-req.pem
CLIENT_CERT_FILE=${CERTS_DIR}/client-cert.pem
CLIENT_KEY_FILE=${CERTS_DIR}/client-key.pem
OPENSSL_CONF=${CONFIG_DIR}/openssl.local.conf

##############################################################################
# Targets
##############################################################################

# run starts the frontend server and the scheduler.
.PHONY: run
run: ${FE_BUNDLE_JS}
	@echo "${COLOR_GREEN}Starting the frontend server and the scheduler...${COLOR_RESET}"
	@go run . start-all

# server build the binary and start the server.
.PHONY: run-server
run-server: golangci-lint build-bin
	@echo "${COLOR_GREEN}Starting the server...${COLOR_RESET}"
	${LOCAL_BIN_DIR}/${APP_NAME} server

# scheduler build the binary and start the scheduler.
.PHONY: run-scheduler
run-scheduler: golangci-lint build-bin
	@echo "${COLOR_GREEN}Starting the scheduler...${COLOR_RESET}"
	${LOCAL_BIN_DIR}/${APP_NAME} scheduler

# check if the frontend assets are built.
${FE_BUNDLE_JS}:
	@echo "${COLOR_RED}Error: frontend assets are not built.${COLOR_RESET}"
	@echo "${COLOR_RED}Please run 'make build-ui' before starting the server.${COLOR_RESET}"

# https starts the server with the HTTPS protocol.
.PHONY: run-server-https
run-server-https: ${SERVER_CERT_FILE} ${SERVER_KEY_FILE}
	@echo "${COLOR_GREEN}Starting the server with HTTPS...${COLOR_RESET}"
	@DAGU_CERT_FILE=${SERVER_CERT_FILE} \
		DAGU_KEY_FILE=${SERVER_KEY_FILE} \
		go run . start-all

# test runs all tests.
<<<<<<< HEAD
.PHONY: test
test:
=======
test: build-bin
>>>>>>> e66978da
	@echo "${COLOR_GREEN}Running tests...${COLOR_RESET}"
	@GOBIN=${LOCAL_BIN_DIR} go install ${PKG_gotestsum}
	@go clean -testcache
	@${LOCAL_BIN_DIR}/gotestsum ${GOTESTSUM_ARGS} -- ${GO_TEST_FLAGS} ./...

# test-coverage runs all tests with coverage.
.PHONY: test-coverage
test-coverage:
	@echo "${COLOR_GREEN}Running tests with coverage...${COLOR_RESET}"
	@GOBIN=${LOCAL_BIN_DIR} go install ${PKG_gotestsum}
	@${LOCAL_BIN_DIR}/gotestsum ${GOTESTSUM_ARGS} -- ${GO_TEST_FLAGS} -coverprofile="coverage.txt" -covermode=atomic ./...

# open-coverage opens the coverage file
.PHONY: open-coverage
open-coverage:
	@go tool cover -html=coverage.txt

# lint runs the linter.
.PHONY: lint
lint: golangci-lint

# api generates the swagger server code.
.PHONY: api
api: clean-swagger gen-swagger

# certs generates the certificates to use in the development environment.
.PHONY: certs
certs: ${CERTS_DIR} ${SERVER_CERT_FILE} ${CLIENT_CERT_FILE} certs-check

# build build the binary.
.PHONY: build
build: build-ui build-bin

# build-image build the docker image and push to the registry.
# VERSION should be set via the argument as follows:
# ```sh
# make build-image VERSION={version}
# ```
# {version} should be the version number such as "1.13.0".

.PHONY: build-image
build-image: build-image-version build-image-latest

.PHONY: build-image-version
build-image-version:
ifeq ($(VERSION),)
	$(error "VERSION is not set")
endif
	echo "${COLOR_GREEN}Building the docker image with the version $(VERSION)...${COLOR_RESET}"
	$(DOCKER_CMD) -t ghcr.io/dagu-org/${APP_NAME}:$(VERSION) .

# build-image-latest build the docker image with the latest tag and push to 
# the registry.
.PHONY: build-image-latest
build-image-latest:
	@echo "${COLOR_GREEN}Building the docker image...${COLOR_RESET}"
	$(DOCKER_CMD) -t ghcr.io/dagu-org/${APP_NAME}:latest .

# gomerger merges all go files into a single file.
.PHONY: gomerger
gomerger: ${LOCAL_DIR}/merged
	@echo "${COLOR_GREEN}Merging Go files...${COLOR_RESET}"
	@rm -f ${LOCAL_DIR}/merged/merged_project.go
	@GOBIN=${LOCAL_BIN_DIR} go install ${PKG_gomerger}
	@${LOCAL_BIN_DIR}/gomerger .
	@mv merged_project.go ${LOCAL_DIR}/merged/

${LOCAL_DIR}/merged:
	@mkdir -p ${LOCAL_DIR}/merged

# addlicnese adds license header to all files.
.PHONY: addlicense
addlicense:
	@echo "${COLOR_GREEN}Adding license headers...${COLOR_RESET}"
	@GOBIN=${LOCAL_BIN_DIR} go install ${PKG_addlicense}
	@${LOCAL_BIN_DIR}/addlicense \
		-ignore "**/node_modules/**" \
		-ignore "./**/gen/**" \
		-ignore "Dockerfile" \
		-ignore "ui/*" \
		-ignore "ui/**/*" \
		-ignore "bin/*" \
		-ignore "local/*" \
		-ignore "docs/**" \
		-ignore "**/examples/*" \
		-ignore ".github/*" \
		-ignore ".github/**/*" \
		-ignore ".*" \
		-ignore "**/*.yml" \
		-ignore "**/*.yaml" \
		-ignore "**/filenotify/*" \
		-ignore "**/testdata/**" \
		-c "The Dagu Authors" \
		-f scripts/header.txt \
		.

##############################################################################
# Internal targets
##############################################################################

# build-bin builds the go application.
.PHONY: build-bin
build-bin:
	@echo "${COLOR_GREEN}Building the binary...${COLOR_RESET}"
	@mkdir -p ${BIN_DIR}
	@go build -ldflags="$(LDFLAGS)" -o ${BIN_DIR}/${APP_NAME} .

# build-ui builds the frontend codes.
.PHONY: build-ui
build-ui:
	@echo "${COLOR_GREEN}Building UI...${COLOR_RESET}"
	@cd ui; \
		yarn && yarn build
	@echo "${COLOR_GREEN}Copying UI assets...${COLOR_RESET}"
	@rm -f ${FE_ASSETS_DIR}/*
	@cp ${FE_BUILD_DIR}/* ${FE_ASSETS_DIR}

# golangci-lint run linting tool.
.PHONY: golangci-lint
golangci-lint:
	@echo "${COLOR_GREEN}Running linter...${COLOR_RESET}"
	@GOBIN=${LOCAL_BIN_DIR} go install $(PKG_golangci_lint)
	@${LOCAL_BIN_DIR}/golangci-lint run ./...

# clean-swagger removes generated go files for swagger.
.PHONY: clean-swagger
clean-swagger:
	@echo "${COLOR_GREEN}Cleaning the swagger files...${COLOR_RESET}"
	@rm -rf ${FE_GEN_DIR}/restapi/models
	@rm -rf ${FE_GEN_DIR}/restapi/operations

# gen-swagger generates go files for the API schema.
.PHONY: gen-swagger
gen-swagger:
	@echo "${COLOR_GREEN}Generating the swagger server code...${COLOR_RESET}"
	@GOBIN=${LOCAL_BIN_DIR} go install $(PKG_swagger)
	@${LOCAL_BIN_DIR}/swagger validate ./api.v1.yaml
	@${LOCAL_BIN_DIR}/swagger generate server -t ${FE_GEN_DIR} --server-package=restapi --exclude-main -f ./api.v1.yaml
	@go mod tidy

##############################################################################
# Certificates
##############################################################################

${CA_CERT_FILE}:
	@echo "${COLOR_GREEN}Generating CA certificates...${COLOR_RESET}"
	@openssl req -x509 -newkey rsa:4096 \
		-nodes -days 365 -keyout ${CA_KEY_FILE} \
		-out ${CA_CERT_FILE} \
		-subj "$(DEV_CERT_SUBJ_CA)"

${SERVER_KEY_FILE}:
	@echo "${COLOR_GREEN}Generating server key...${COLOR_RESET}"
	@openssl req -newkey rsa:4096 -nodes -keyout ${SERVER_KEY_FILE} \
		-out ${SERVER_CERT_REQ} \
		-subj "$(DEV_CERT_SUBJ_SERVER)"

${SERVER_CERT_FILE}: ${CA_CERT_FILE} ${SERVER_KEY_FILE}
	@echo "${COLOR_GREEN}Generating server certificate...${COLOR_RESET}"
	@openssl x509 -req -in ${SERVER_CERT_REQ} -CA ${CA_CERT_FILE} -CAkey ${CA_KEY_FILE} \
		-CAcreateserial -out ${SERVER_CERT_FILE} \
		-extfile ${OPENSSL_CONF}

${CLIENT_KEY_FILE}:
	@echo "${COLOR_GREEN}Generating client key...${COLOR_RESET}"
	@openssl req -newkey rsa:4096 -nodes -keyout ${CLIENT_KEY_FILE} \
		-out ${CLIENT_CERT_REQ} \
		-subj "$(DEV_CERT_SUBJ_CLIENT)"

${CLIENT_CERT_FILE}: ${CA_CERT_FILE} ${CLIENT_KEY_FILE}
	@echo "${COLOR_GREEN}Generating client certificate...${COLOR_RESET}"
	@openssl x509 -req -in ${CLIENT_CERT_REQ} -days 60 -CA ${CA_CERT_FILE} \
		-CAkey ${CA_KEY_FILE} -CAcreateserial -out ${CLIENT_CERT_FILE} \
		-extfile ${OPENSSL_CONF}

${CERTS_DIR}:
	@echo "${COLOR_GREEN}Creating the certificates directory...${COLOR_RESET}"
	@mkdir -p ${CERTS_DIR}

.PHONY: certs-check
certs-check:
	@echo "${COLOR_GREEN}Checking CA certificate...${COLOR_RESET}"
	@openssl x509 -in ${SERVER_CERT_FILE} -noout -text<|MERGE_RESOLUTION|>--- conflicted
+++ resolved
@@ -101,12 +101,8 @@
 		go run . start-all
 
 # test runs all tests.
-<<<<<<< HEAD
 .PHONY: test
-test:
-=======
 test: build-bin
->>>>>>> e66978da
 	@echo "${COLOR_GREEN}Running tests...${COLOR_RESET}"
 	@GOBIN=${LOCAL_BIN_DIR} go install ${PKG_gotestsum}
 	@go clean -testcache
