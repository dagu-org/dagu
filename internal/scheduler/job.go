// Copyright (C) 2024 The Dagu Authors
//
// This program is free software: you can redistribute it and/or modify
// it under the terms of the GNU General Public License as published by
// the Free Software Foundation, either version 3 of the License, or
// (at your option) any later version.
//
// This program is distributed in the hope that it will be useful,
// but WITHOUT ANY WARRANTY; without even the implied warranty of
// MERCHANTABILITY or FITNESS FOR A PARTICULAR PURPOSE. See the
// GNU General Public License for more details.
//
// You should have received a copy of the GNU General Public License
// along with this program. If not, see <https://www.gnu.org/licenses/>.

package scheduler

import (
	"context"
	"errors"
	"fmt"
	"time"

	"github.com/dagu-org/dagu/internal/client"
	"github.com/dagu-org/dagu/internal/dag"
	dagscheduler "github.com/dagu-org/dagu/internal/dag/scheduler"
	"github.com/dagu-org/dagu/internal/util"
	"github.com/robfig/cron/v3"
)

var (
	errJobRunning      = errors.New("job already running")
	errJobIsNotRunning = errors.New("job is not running")
	errJobFinished     = errors.New("job already finished")
	errJobSkipped      = errors.New("job skipped")
)

var _ jobCreator = (*jobCreatorImpl)(nil)

type jobCreatorImpl struct {
	Executable string
	WorkDir    string
	Client     client.Client
}

<<<<<<< HEAD
func (jf jobCreatorImpl) CreateJob(dAG *dag.DAG, next time.Time) job {
=======
func (jf jobCreatorImpl) CreateJob(workflow *dag.DAG, next time.Time, schedule cron.Schedule) job {
>>>>>>> e66978da
	return &jobImpl{
		DAG:        dAG,
		Executable: jf.Executable,
		WorkDir:    jf.WorkDir,
		Next:       next,
		Schedule:   schedule,
		Client:     jf.Client,
	}
}

var _ job = (*jobImpl)(nil)

type jobImpl struct {
	DAG        *dag.DAG
	Executable string
	WorkDir    string
	Next       time.Time
	Schedule   cron.Schedule
	Client     client.Client
}

func (j *jobImpl) GetDAG() *dag.DAG {
	return j.DAG
}

func (j *jobImpl) Start(ctx context.Context) error {
	latestStatus, err := j.Client.GetLatestStatus(ctx, j.DAG)
	if err != nil {
		return err
	}

	if latestStatus.Status == dagscheduler.StatusRunning {
		// already running
		return errJobRunning
	}

	// check the last execution time
	lastExecTime, err := util.ParseTime(latestStatus.StartedAt)
	if err == nil {
		lastExecTime = lastExecTime.Truncate(time.Second * 60)
		if lastExecTime.After(j.Next) || j.Next.Equal(lastExecTime) {
			return errJobFinished
		}

		// Check the `skipIfSuccessful` is set to true in the DAG configuration.
		// When set to true, Dagu will automatically check the last successful run
		// time against the defined schedule. If the DAG has already run successfully
		// since the last scheduled time, the current run will be skipped.
		if j.DAG.SkipIfSuccessful {
			prev := j.Prev()
			if lastExecTime.After(prev) || lastExecTime.Equal(prev) {
				// Calculate the previous scheduled time
				lastStartedAt, _ := util.ParseTime(latestStatus.StartedAt)
				return fmt.Errorf("%w: last successful run time: %s is after the previous scheduled time: %s", errJobSkipped, lastStartedAt, prev)
			}
		}
	}
<<<<<<< HEAD
	return j.Client.Start(ctx, j.DAG, client.StartOptions{
=======

	return j.Client.Start(j.DAG, client.StartOptions{
>>>>>>> e66978da
		Quiet: true,
	})
}

<<<<<<< HEAD
func (j *jobImpl) Stop(ctx context.Context) error {
	latestStatus, err := j.Client.GetLatestStatus(ctx, j.DAG)
=======
func (j *jobImpl) Prev() time.Time {
	// Since robfig/cron does not provide a way to get the previous schedule time,
	// we need to do it manually.
	// The idea is to get the next schedule time and subtract the duration of the schedule.
	// This will give us the previous schedule time.
	t := j.Schedule.Next(j.Next.Add(time.Second))
	return j.Next.Add(-t.Sub(j.Next))
}

func (j *jobImpl) Stop() error {
	latestStatus, err := j.Client.GetLatestStatus(j.DAG)
>>>>>>> e66978da
	if err != nil {
		return err
	}
	if latestStatus.Status != dagscheduler.StatusRunning {
		return errJobIsNotRunning
	}
	return j.Client.Stop(ctx, j.DAG)
}

func (j *jobImpl) Restart(ctx context.Context) error {
	return j.Client.Restart(ctx, j.DAG, client.RestartOptions{
		Quiet: true,
	})
}

func (j *jobImpl) String() string {
	return j.DAG.Name
}<|MERGE_RESOLUTION|>--- conflicted
+++ resolved
@@ -43,11 +43,7 @@
 	Client     client.Client
 }
 
-<<<<<<< HEAD
-func (jf jobCreatorImpl) CreateJob(dAG *dag.DAG, next time.Time) job {
-=======
-func (jf jobCreatorImpl) CreateJob(workflow *dag.DAG, next time.Time, schedule cron.Schedule) job {
->>>>>>> e66978da
+func (jf jobCreatorImpl) CreateJob(dAG *dag.DAG, next time.Time, schedule cron.Schedule) job {
 	return &jobImpl{
 		DAG:        dAG,
 		Executable: jf.Executable,
@@ -105,20 +101,12 @@
 			}
 		}
 	}
-<<<<<<< HEAD
+
 	return j.Client.Start(ctx, j.DAG, client.StartOptions{
-=======
-
-	return j.Client.Start(j.DAG, client.StartOptions{
->>>>>>> e66978da
 		Quiet: true,
 	})
 }
 
-<<<<<<< HEAD
-func (j *jobImpl) Stop(ctx context.Context) error {
-	latestStatus, err := j.Client.GetLatestStatus(ctx, j.DAG)
-=======
 func (j *jobImpl) Prev() time.Time {
 	// Since robfig/cron does not provide a way to get the previous schedule time,
 	// we need to do it manually.
@@ -128,9 +116,8 @@
 	return j.Next.Add(-t.Sub(j.Next))
 }
 
-func (j *jobImpl) Stop() error {
-	latestStatus, err := j.Client.GetLatestStatus(j.DAG)
->>>>>>> e66978da
+func (j *jobImpl) Stop(ctx context.Context) error {
+	latestStatus, err := j.Client.GetLatestStatus(ctx, j.DAG)
 	if err != nil {
 		return err
 	}
