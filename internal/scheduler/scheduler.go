--- conflicted
+++ resolved
@@ -179,13 +179,8 @@
 	}
 }
 
-<<<<<<< HEAD
 func (s *Scheduler) run(ctx context.Context, now time.Time) {
-	entries, err := s.entryReader.Read(ctx, now.Add(-time.Second))
-=======
-func (s *Scheduler) run(now time.Time) {
-	entries, err := s.entryReader.Read(now.Add(-time.Second).In(s.location))
->>>>>>> e66978da
+	entries, err := s.entryReader.Read(ctx, now.Add(-time.Second).In(s.location))
 	if err != nil {
 		s.logger.Error("Scheduler failed to read DAG entries", "error", err)
 		return
@@ -201,17 +196,11 @@
 		go func(e *entry) {
 			if err := e.Invoke(ctx); err != nil {
 				if errors.Is(err, errJobFinished) {
-<<<<<<< HEAD
-					s.logger.Info("Workflow is already finished", "dag", e.Job)
-				} else if errors.Is(err, errJobRunning) {
-					s.logger.Info("Workflow is already running", "dag", e.Job)
-=======
 					s.logger.Info("Workflow is already finished", "workflow", e.Job, "err", err)
 				} else if errors.Is(err, errJobRunning) {
 					s.logger.Info("Workflow is already running", "workflow", e.Job, "err", err)
 				} else if errors.Is(err, errJobSkipped) {
 					s.logger.Info("Workflow is skipped", "workflow", e.Job, "err", err)
->>>>>>> e66978da
 				} else {
 					s.logger.Error(
 						"Workflow execution failed",
