package spec

import (
	"context"
	"os"
	"path/filepath"
	"testing"
	"time"

	"github.com/dagu-org/dagu/internal/core"
	"github.com/dagu-org/dagu/internal/core/spec/types"
	"github.com/goccy/go-yaml"
	"github.com/stretchr/testify/assert"
	"github.com/stretchr/testify/require"
)

func TestMain(m *testing.M) {
	// Register executor capabilities for testing.
	// In production, this is done by runtime/builtin init functions.

	// Command executors: support command, multiple commands, script, shell
	for _, t := range []string{"", "shell", "command"} {
		core.RegisterExecutorCapabilities(t, core.ExecutorCapabilities{
			Command: true, MultipleCommands: true, Script: true, Shell: true,
		})
	}
	// Docker: supports command, multiple commands, and container
	for _, t := range []string{"docker", "container"} {
		core.RegisterExecutorCapabilities(t, core.ExecutorCapabilities{
			Command: true, MultipleCommands: true, Container: true,
		})
	}
	// SSH: supports command and multiple commands only
	core.RegisterExecutorCapabilities("ssh", core.ExecutorCapabilities{
		Command: true, MultipleCommands: true,
	})
	// jq and http: support command and script
	core.RegisterExecutorCapabilities("jq", core.ExecutorCapabilities{Command: true, Script: true})
	core.RegisterExecutorCapabilities("http", core.ExecutorCapabilities{Command: true, Script: true})
	// archive and gha: support command only
	for _, t := range []string{"archive", "github_action", "github-action", "gha"} {
		core.RegisterExecutorCapabilities(t, core.ExecutorCapabilities{Command: true})
	}
	// dag/subworkflow/parallel: support SubDAG and WorkerSelector
	for _, t := range []string{"dag", "subworkflow", "parallel"} {
		core.RegisterExecutorCapabilities(t, core.ExecutorCapabilities{
			SubDAG: true, WorkerSelector: true,
		})
	}
	// mail: no command support
	core.RegisterExecutorCapabilities("mail", core.ExecutorCapabilities{})

	os.Exit(m.Run())
}

// testStepBuildContext creates a StepBuildContext for testing
func testStepBuildContext() StepBuildContext {
	return StepBuildContext{
		BuildContext: BuildContext{
			ctx:   context.Background(),
			file:  "/test/dag.yaml",
			opts:  BuildOpts{},
			index: 0,
		},
	}
}

// Helper to create ShellValue from string
func shellValue(s string) types.ShellValue {
	var v types.ShellValue
	_ = yaml.Unmarshal([]byte(`"`+s+`"`), &v)
	return v
}

// Helper to create ShellValue from array
func shellValueArray(args []string) types.ShellValue {
	var v types.ShellValue
	data, _ := yaml.Marshal(args)
	_ = yaml.Unmarshal(data, &v)
	return v
}

// Helper to create ContinueOnValue from string
func continueOnValue(s string) types.ContinueOnValue {
	var v types.ContinueOnValue
	_ = yaml.Unmarshal([]byte(`"`+s+`"`), &v)
	return v
}

// Helper to create ContinueOnValue from map
func continueOnValueMap(m map[string]any) types.ContinueOnValue {
	var v types.ContinueOnValue
	data, _ := yaml.Marshal(m)
	_ = yaml.Unmarshal(data, &v)
	return v
}

// Helper to create EnvValue from map
func envValueMap(m map[string]string) types.EnvValue {
	var v types.EnvValue
	data, _ := yaml.Marshal(m)
	_ = yaml.Unmarshal(data, &v)
	return v
}

func TestBuildStepName(t *testing.T) {
	t.Parallel()

	tests := []struct {
		name     string
		input    string
		expected string
	}{
		{name: "SimpleName", input: "my-step", expected: "my-step"},
		{name: "Trimmed", input: "  step  ", expected: "step"},
		{name: "Empty", input: "", expected: ""},
	}

	for _, tt := range tests {
		t.Run(tt.name, func(t *testing.T) {
			s := &step{Name: tt.input}
			result, err := buildStepName(testStepBuildContext(), s)
			require.NoError(t, err)
			assert.Equal(t, tt.expected, result)
		})
	}
}

func TestBuildStepID(t *testing.T) {
	t.Parallel()

	tests := []struct {
		name     string
		input    string
		expected string
	}{
		{name: "SimpleID", input: "step-1", expected: "step-1"},
		{name: "Trimmed", input: "  id  ", expected: "id"},
		{name: "Empty", input: "", expected: ""},
	}

	for _, tt := range tests {
		t.Run(tt.name, func(t *testing.T) {
			s := &step{ID: tt.input}
			result, err := buildStepID(testStepBuildContext(), s)
			require.NoError(t, err)
			assert.Equal(t, tt.expected, result)
		})
	}
}

func TestBuildStepDescription(t *testing.T) {
	t.Parallel()

	tests := []struct {
		name     string
		input    string
		expected string
	}{
		{name: "SimpleDescription", input: "My step description", expected: "My step description"},
		{name: "Trimmed", input: "  description  ", expected: "description"},
		{name: "Empty", input: "", expected: ""},
	}

	for _, tt := range tests {
		t.Run(tt.name, func(t *testing.T) {
			s := &step{Description: tt.input}
			result, err := buildStepDescription(testStepBuildContext(), s)
			require.NoError(t, err)
			assert.Equal(t, tt.expected, result)
		})
	}
}

func TestBuildStepShellPackages(t *testing.T) {
	t.Parallel()

	tests := []struct {
		name     string
		input    []string
		expected []string
	}{
		{name: "SinglePackage", input: []string{"python3"}, expected: []string{"python3"}},
		{name: "MultiplePackages", input: []string{"python3", "nodejs"}, expected: []string{"python3", "nodejs"}},
		{name: "Empty", input: nil, expected: nil},
	}

	for _, tt := range tests {
		t.Run(tt.name, func(t *testing.T) {
			s := &step{ShellPackages: tt.input}
			result, err := buildStepShellPackages(testStepBuildContext(), s)
			require.NoError(t, err)
			assert.Equal(t, tt.expected, result)
		})
	}
}

func TestBuildStepScript(t *testing.T) {
	t.Parallel()

	tests := []struct {
		name     string
		input    string
		expected string
	}{
		{name: "SimpleScript", input: "echo hello", expected: "echo hello"},
		{name: "MultilineScript", input: "echo hello\necho world", expected: "echo hello\necho world"},
		{name: "Trimmed", input: "  script  ", expected: "script"},
		{name: "Empty", input: "", expected: ""},
	}

	for _, tt := range tests {
		t.Run(tt.name, func(t *testing.T) {
			s := &step{Script: tt.input}
			result, err := buildStepScript(testStepBuildContext(), s)
			require.NoError(t, err)
			assert.Equal(t, tt.expected, result)
		})
	}
}

func TestBuildStepStdout(t *testing.T) {
	t.Parallel()

	tests := []struct {
		name     string
		input    string
		expected string
	}{
		{name: "SimplePath", input: "/tmp/output.log", expected: "/tmp/output.log"},
		{name: "Trimmed", input: "  /tmp/out.log  ", expected: "/tmp/out.log"},
		{name: "Empty", input: "", expected: ""},
	}

	for _, tt := range tests {
		t.Run(tt.name, func(t *testing.T) {
			s := &step{Stdout: tt.input}
			result, err := buildStepStdout(testStepBuildContext(), s)
			require.NoError(t, err)
			assert.Equal(t, tt.expected, result)
		})
	}
}

func TestBuildStepStderr(t *testing.T) {
	t.Parallel()

	tests := []struct {
		name     string
		input    string
		expected string
	}{
		{name: "SimplePath", input: "/tmp/error.log", expected: "/tmp/error.log"},
		{name: "Trimmed", input: "  /tmp/err.log  ", expected: "/tmp/err.log"},
		{name: "Empty", input: "", expected: ""},
	}

	for _, tt := range tests {
		t.Run(tt.name, func(t *testing.T) {
			s := &step{Stderr: tt.input}
			result, err := buildStepStderr(testStepBuildContext(), s)
			require.NoError(t, err)
			assert.Equal(t, tt.expected, result)
		})
	}
}

func TestBuildStepMailOnError(t *testing.T) {
	t.Parallel()

	tests := []struct {
		name     string
		input    bool
		expected bool
	}{
		{name: "True", input: true, expected: true},
		{name: "False", input: false, expected: false},
	}

	for _, tt := range tests {
		t.Run(tt.name, func(t *testing.T) {
			s := &step{MailOnError: tt.input}
			result, err := buildStepMailOnError(testStepBuildContext(), s)
			require.NoError(t, err)
			assert.Equal(t, tt.expected, result)
		})
	}
}

func TestBuildStepWorkerSelector(t *testing.T) {
	t.Parallel()

	tests := []struct {
		name     string
		input    map[string]string
		expected map[string]string
	}{
		{name: "SingleLabel", input: map[string]string{"env": "prod"}, expected: map[string]string{"env": "prod"}},
		{name: "MultipleLabels", input: map[string]string{"env": "prod", "region": "us-west"}, expected: map[string]string{"env": "prod", "region": "us-west"}},
		{name: "Empty", input: nil, expected: nil},
	}

	for _, tt := range tests {
		t.Run(tt.name, func(t *testing.T) {
			s := &step{WorkerSelector: tt.input}
			result, err := buildStepWorkerSelector(testStepBuildContext(), s)
			require.NoError(t, err)
			assert.Equal(t, tt.expected, result)
		})
	}
}

func TestBuildStepWorkingDir(t *testing.T) {
	t.Parallel()

	tests := []struct {
		name       string
		workingDir string
		dir        string // deprecated field
		expected   string
	}{
		{name: "FromWorkingDir", workingDir: "/path/to/dir", dir: "", expected: "/path/to/dir"},
		{name: "FromDeprecatedDir", workingDir: "", dir: "/old/path", expected: "/old/path"},
		{name: "WorkingDirTakesPrecedence", workingDir: "/new/path", dir: "/old/path", expected: "/new/path"},
		{name: "Trimmed", workingDir: "  /path  ", dir: "", expected: "/path"},
		{name: "Empty", workingDir: "", dir: "", expected: ""},
	}

	for _, tt := range tests {
		t.Run(tt.name, func(t *testing.T) {
			s := &step{WorkingDir: tt.workingDir, Dir: tt.dir}
			result, err := buildStepWorkingDir(testStepBuildContext(), s)
			require.NoError(t, err)
			assert.Equal(t, tt.expected, result)
		})
	}
}

func TestBuildStepShell(t *testing.T) {
	t.Parallel()

	tests := []struct {
		name     string
		shell    types.ShellValue
		expected string
	}{
		{name: "SimpleShell", shell: shellValue("bash"), expected: "bash"},
		{name: "ShellWithArgsAsString", shell: shellValue("bash -e"), expected: "bash"},
		{name: "ShellAsArray", shell: shellValueArray([]string{"bash", "-e", "-x"}), expected: "bash"},
		{name: "Empty", shell: types.ShellValue{}, expected: ""},
	}

	for _, tt := range tests {
		t.Run(tt.name, func(t *testing.T) {
			s := &step{Shell: tt.shell}
			result, err := buildStepShell(testStepBuildContext(), s)
			require.NoError(t, err)
			assert.Equal(t, tt.expected, result)
		})
	}
}

func TestBuildStepShellArgs(t *testing.T) {
	t.Parallel()

	tests := []struct {
		name     string
		shell    types.ShellValue
		expected []string
	}{
		{name: "NoArgs", shell: shellValue("bash"), expected: []string{}},
		{name: "ShellWithArgsAsString", shell: shellValue("bash -e"), expected: []string{"-e"}},
		{name: "ShellAsArray", shell: shellValueArray([]string{"bash", "-e", "-x"}), expected: []string{"-e", "-x"}},
		{name: "Empty", shell: types.ShellValue{}, expected: nil},
	}

	for _, tt := range tests {
		t.Run(tt.name, func(t *testing.T) {
			s := &step{Shell: tt.shell}
			result, err := buildStepShellArgs(testStepBuildContext(), s)
			require.NoError(t, err)
			assert.Equal(t, tt.expected, result)
		})
	}
}

func TestBuildStepTimeout(t *testing.T) {
	t.Parallel()

	tests := []struct {
		name     string
		input    int
		expected time.Duration
		wantErr  bool
	}{
		{name: "PositiveTimeout", input: 60, expected: 60 * time.Second},
		{name: "ZeroTimeout", input: 0, expected: 0},
		{name: "NegativeTimeout", input: -1, wantErr: true},
	}

	for _, tt := range tests {
		t.Run(tt.name, func(t *testing.T) {
			s := &step{TimeoutSec: tt.input}
			result, err := buildStepTimeout(testStepBuildContext(), s)

			if tt.wantErr {
				assert.Error(t, err)
				return
			}

			require.NoError(t, err)
			assert.Equal(t, tt.expected, result)
		})
	}
}

func TestBuildStepDepends(t *testing.T) {
	t.Parallel()

	tests := []struct {
		name     string
		depends  types.StringOrArray
		expected []string
	}{
		{name: "SingleDependency", depends: stringOrArray("step1"), expected: []string{"step1"}},
		{name: "MultipleDependencies", depends: stringOrArrayList([]string{"step1", "step2"}), expected: []string{"step1", "step2"}},
		{name: "Empty", depends: types.StringOrArray{}, expected: nil},
	}

	for _, tt := range tests {
		t.Run(tt.name, func(t *testing.T) {
			s := &step{Depends: tt.depends}
			result, err := buildStepDepends(testStepBuildContext(), s)
			require.NoError(t, err)
			assert.Equal(t, tt.expected, result)
		})
	}
}

func TestBuildStepExplicitlyNoDeps(t *testing.T) {
	t.Parallel()

	tests := []struct {
		name     string
		depends  types.StringOrArray
		expected bool
	}{
		{name: "ExplicitEmptyArray", depends: stringOrArrayList([]string{}), expected: true},
		{name: "HasDependencies", depends: stringOrArrayList([]string{"step1"}), expected: false},
		{name: "ZeroValue", depends: types.StringOrArray{}, expected: false},
	}

	for _, tt := range tests {
		t.Run(tt.name, func(t *testing.T) {
			s := &step{Depends: tt.depends}
			result, err := buildStepExplicitlyNoDeps(testStepBuildContext(), s)
			require.NoError(t, err)
			assert.Equal(t, tt.expected, result)
		})
	}
}

func TestBuildStepContinueOn(t *testing.T) {
	t.Parallel()

	tests := []struct {
		name       string
		continueOn types.ContinueOnValue
		expected   core.ContinueOn
	}{
		{
			name:       "SkippedString",
			continueOn: continueOnValue("skipped"),
			expected:   core.ContinueOn{Skipped: true},
		},
		{
			name:       "FailedString",
			continueOn: continueOnValue("failed"),
			expected:   core.ContinueOn{Failure: true},
		},
		{
			name: "ObjectWithMultipleFields",
			continueOn: continueOnValueMap(map[string]any{
				"skipped":     true,
				"failed":      true,
				"markSuccess": true,
			}),
			expected: core.ContinueOn{Skipped: true, Failure: true, MarkSuccess: true},
		},
		{
			name:       "Empty",
			continueOn: types.ContinueOnValue{},
			expected:   core.ContinueOn{},
		},
	}

	for _, tt := range tests {
		t.Run(tt.name, func(t *testing.T) {
			s := &step{ContinueOn: tt.continueOn}
			result, err := buildStepContinueOn(testStepBuildContext(), s)
			require.NoError(t, err)
			assert.Equal(t, tt.expected, result)
		})
	}
}

func TestBuildStepRetryPolicy(t *testing.T) {
	t.Parallel()

	tests := []struct {
		name        string
		retryPolicy *retryPolicy
		expected    core.RetryPolicy
		wantErr     bool
	}{
		{
			name:        "NilPolicy",
			retryPolicy: nil,
			expected:    core.RetryPolicy{},
		},
		{
			name: "BasicPolicyWithIntValues",
			retryPolicy: &retryPolicy{
				Limit:       3,
				IntervalSec: 10,
			},
			expected: core.RetryPolicy{
				Limit:    3,
				Interval: 10 * time.Second,
			},
		},
		{
			name: "PolicyWithStringLimit",
			retryPolicy: &retryPolicy{
				Limit:       "${RETRY_LIMIT}",
				IntervalSec: 5,
			},
			expected: core.RetryPolicy{
				LimitStr: "${RETRY_LIMIT}",
				Interval: 5 * time.Second,
			},
		},
		{
			name: "PolicyWithExitCodes",
			retryPolicy: &retryPolicy{
				Limit:       2,
				IntervalSec: 5,
				ExitCode:    []int{1, 2, 3},
			},
			expected: core.RetryPolicy{
				Limit:     2,
				Interval:  5 * time.Second,
				ExitCodes: []int{1, 2, 3},
			},
		},
		{
			name: "PolicyWithBackoffTrue",
			retryPolicy: &retryPolicy{
				Limit:       3,
				IntervalSec: 5,
				Backoff:     true,
			},
			expected: core.RetryPolicy{
				Limit:    3,
				Interval: 5 * time.Second,
				Backoff:  2.0,
			},
		},
		{
			name: "PolicyWithInvalidBackoffMultiplier",
			retryPolicy: &retryPolicy{
				Limit:       3,
				IntervalSec: 5,
				Backoff:     0.5,
			},
			wantErr: true,
		},
		{
			name: "PolicyWithValidBackoffMultiplier",
			retryPolicy: &retryPolicy{
				Limit:       3,
				IntervalSec: 5,
				Backoff:     2.5,
			},
			expected: core.RetryPolicy{
				Limit:    3,
				Interval: 5 * time.Second,
				Backoff:  2.5,
			},
		},
		{
			name: "PolicyWithMaxInterval",
			retryPolicy: &retryPolicy{
				Limit:          3,
				IntervalSec:    5,
				Backoff:        2.0,
				MaxIntervalSec: 60,
			},
			expected: core.RetryPolicy{
				Limit:       3,
				Interval:    5 * time.Second,
				Backoff:     2.0,
				MaxInterval: 60 * time.Second,
			},
		},
		{
			name: "MissingLimit",
			retryPolicy: &retryPolicy{
				IntervalSec: 5,
			},
			wantErr: true,
		},
		{
			name: "MissingIntervalSec",
			retryPolicy: &retryPolicy{
				Limit: 3,
			},
			wantErr: true,
		},
	}

	for _, tt := range tests {
		t.Run(tt.name, func(t *testing.T) {
			s := &step{RetryPolicy: tt.retryPolicy}
			result, err := buildStepRetryPolicy(testStepBuildContext(), s)

			if tt.wantErr {
				assert.Error(t, err)
				return
			}

			require.NoError(t, err)
			assert.Equal(t, tt.expected, result)
		})
	}
}

func TestBuildStepRepeatPolicy(t *testing.T) {
	t.Parallel()

	tests := []struct {
		name         string
		repeatPolicy *repeatPolicy
		expected     core.RepeatPolicy
		wantErr      bool
	}{
		{
			name:         "NilPolicy",
			repeatPolicy: nil,
			expected:     core.RepeatPolicy{},
		},
		{
			name: "WhileModeWithCondition",
			repeatPolicy: &repeatPolicy{
				Repeat:      "while",
				Condition:   "test -f /tmp/flag",
				IntervalSec: 5,
			},
			expected: core.RepeatPolicy{
				RepeatMode: core.RepeatModeWhile,
				Condition:  &core.Condition{Condition: "test -f /tmp/flag"},
				Interval:   5 * time.Second,
			},
		},
		{
			name: "UntilModeWithConditionAndExpected",
			repeatPolicy: &repeatPolicy{
				Repeat:      "until",
				Condition:   "cat /tmp/status",
				Expected:    "done",
				IntervalSec: 10,
			},
			expected: core.RepeatPolicy{
				RepeatMode: core.RepeatModeUntil,
				Condition:  &core.Condition{Condition: "cat /tmp/status", Expected: "done"},
				Interval:   10 * time.Second,
			},
		},
		{
			name: "LegacyBooleanTrue",
			repeatPolicy: &repeatPolicy{
				Repeat:    true,
				Condition: "test condition",
			},
			expected: core.RepeatPolicy{
				RepeatMode: core.RepeatModeWhile,
				Condition:  &core.Condition{Condition: "test condition"},
			},
		},
		{
			name: "WithExitCodes",
			repeatPolicy: &repeatPolicy{
				Repeat:   "while",
				ExitCode: []int{0, 1},
			},
			expected: core.RepeatPolicy{
				RepeatMode: core.RepeatModeWhile,
				ExitCode:   []int{0, 1},
			},
		},
		{
			name: "WithLimit",
			repeatPolicy: &repeatPolicy{
				Repeat:    "while",
				Condition: "true",
				Limit:     10,
			},
			expected: core.RepeatPolicy{
				RepeatMode: core.RepeatModeWhile,
				Condition:  &core.Condition{Condition: "true"},
				Limit:      10,
			},
		},
		{
			name: "WithBackoff",
			repeatPolicy: &repeatPolicy{
				Repeat:      "while",
				Condition:   "true",
				IntervalSec: 5,
				Backoff:     2.0,
			},
			expected: core.RepeatPolicy{
				RepeatMode: core.RepeatModeWhile,
				Condition:  &core.Condition{Condition: "true"},
				Interval:   5 * time.Second,
				Backoff:    2.0,
			},
		},
		{
			name: "WithMaxInterval",
			repeatPolicy: &repeatPolicy{
				Repeat:         "while",
				Condition:      "true",
				IntervalSec:    5,
				Backoff:        2.0,
				MaxIntervalSec: 120,
			},
			expected: core.RepeatPolicy{
				RepeatMode:  core.RepeatModeWhile,
				Condition:   &core.Condition{Condition: "true"},
				Interval:    5 * time.Second,
				Backoff:     2.0,
				MaxInterval: 120 * time.Second,
			},
		},
		{
			name: "InvalidRepeatValue",
			repeatPolicy: &repeatPolicy{
				Repeat: "invalid",
			},
			wantErr: true,
		},
		{
			name: "WhileWithoutConditionOrExitCode",
			repeatPolicy: &repeatPolicy{
				Repeat: "while",
			},
			wantErr: true,
		},
		{
			name: "InvalidBackoff",
			repeatPolicy: &repeatPolicy{
				Repeat:    "while",
				Condition: "true",
				Backoff:   0.5,
			},
			wantErr: true,
		},
	}

	for _, tt := range tests {
		t.Run(tt.name, func(t *testing.T) {
			s := &step{RepeatPolicy: tt.repeatPolicy}
			result, err := buildStepRepeatPolicy(testStepBuildContext(), s)

			if tt.wantErr {
				assert.Error(t, err)
				return
			}

			require.NoError(t, err)
			assert.Equal(t, tt.expected, result)
		})
	}
}

func TestBuildStepSignalOnStop(t *testing.T) {
	t.Parallel()

	sigTerm := "SIGTERM"
	sigKill := "SIGKILL"
	sigInt := "SIGINT"
	invalid := "INVALID"

	tests := []struct {
		name         string
		signalOnStop *string
		expected     string
		wantErr      bool
	}{
		{name: "Nil", signalOnStop: nil, expected: ""},
		{name: "SIGTERM", signalOnStop: &sigTerm, expected: "SIGTERM"},
		{name: "SIGKILL", signalOnStop: &sigKill, expected: "SIGKILL"},
		{name: "SIGINT", signalOnStop: &sigInt, expected: "SIGINT"},
		{name: "InvalidSignal", signalOnStop: &invalid, wantErr: true},
	}

	for _, tt := range tests {
		t.Run(tt.name, func(t *testing.T) {
			s := &step{SignalOnStop: tt.signalOnStop}
			result, err := buildStepSignalOnStop(testStepBuildContext(), s)

			if tt.wantErr {
				assert.Error(t, err)
				return
			}

			require.NoError(t, err)
			assert.Equal(t, tt.expected, result)
		})
	}
}

func TestBuildStepOutput(t *testing.T) {
	t.Parallel()

	tests := []struct {
		name     string
		input    string
		expected string
	}{
		{name: "SimpleVariable", input: "MY_VAR", expected: "MY_VAR"},
		{name: "WithDollarPrefix", input: "$MY_VAR", expected: "MY_VAR"},
		{name: "Trimmed", input: "  OUTPUT  ", expected: "OUTPUT"},
		{name: "Empty", input: "", expected: ""},
	}

	for _, tt := range tests {
		t.Run(tt.name, func(t *testing.T) {
			s := &step{Output: tt.input}
			result, err := buildStepOutput(testStepBuildContext(), s)
			require.NoError(t, err)
			assert.Equal(t, tt.expected, result)
		})
	}
}

func TestBuildStepEnvs(t *testing.T) {
	t.Parallel()

	tests := []struct {
		name     string
		env      types.EnvValue
		expected []string
	}{
		{
			name:     "SingleEnv",
			env:      envValueMap(map[string]string{"KEY": "value"}),
			expected: []string{"KEY=value"},
		},
		{
			name:     "Empty",
			env:      types.EnvValue{},
			expected: nil,
		},
	}

	for _, tt := range tests {
		t.Run(tt.name, func(t *testing.T) {
			s := &step{Env: tt.env}
			result, err := buildStepEnvs(testStepBuildContext(), s)
			require.NoError(t, err)
			assert.Equal(t, tt.expected, result)
		})
	}
}

func TestBuildStepCommand(t *testing.T) {
	t.Parallel()

	tests := []struct {
		name             string
		command          any
		expectedScript   string
		expectedCommands []core.CommandEntry
		wantErr          bool
	}{
		{
			name:    "NilCommand",
			command: nil,
		},
		{
			name:    "SimpleStringCommand",
			command: "echo hello",
			expectedCommands: []core.CommandEntry{
				{Command: "echo", Args: []string{"hello"}, CmdWithArgs: "echo hello"},
			},
		},
		{
			name:           "MultilineCommandBecomesScript",
			command:        "echo hello\necho world",
			expectedScript: "echo hello\necho world",
		},
		{
			name:    "EmptyStringCommand",
			command: "   ",
			wantErr: true,
		},
		{
			name:    "InvalidType",
			command: 123,
			wantErr: true,
		},
	}

	for _, tt := range tests {
		t.Run(tt.name, func(t *testing.T) {
			s := &step{Command: tt.command}
			result := &core.Step{ExecutorConfig: core.ExecutorConfig{Config: make(map[string]any)}}
			err := buildStepCommand(testStepBuildContext(), s, result)

			if tt.wantErr {
				assert.Error(t, err)
				return
			}

			require.NoError(t, err)
			assert.Equal(t, tt.expectedScript, result.Script)
			assert.Equal(t, tt.expectedCommands, result.Commands)
			// Legacy fields should NOT be populated by build functions
			assert.Empty(t, result.Command)
			assert.Nil(t, result.Args)
			assert.Empty(t, result.CmdWithArgs)
		})
	}
}

func TestBuildStepCommand_MultipleCommands(t *testing.T) {
	t.Parallel()

	tests := []struct {
		name             string
		command          any
		expectedCommands []core.CommandEntry
		wantErr          bool
	}{
		{
			name:    "SingleCommandInArray",
			command: []any{"echo hello"},
			expectedCommands: []core.CommandEntry{
				{Command: "echo", Args: []string{"hello"}, CmdWithArgs: "echo hello"},
			},
		},
		{
			name:    "TwoSimpleCommands",
			command: []any{"echo hello", "echo world"},
			expectedCommands: []core.CommandEntry{
				{Command: "echo", Args: []string{"hello"}, CmdWithArgs: "echo hello"},
				{Command: "echo", Args: []string{"world"}, CmdWithArgs: "echo world"},
			},
		},
		{
			name:    "MultipleCommandsWithArgs",
			command: []any{"npm install", "npm run build", "npm test"},
			expectedCommands: []core.CommandEntry{
				{Command: "npm", Args: []string{"install"}, CmdWithArgs: "npm install"},
				{Command: "npm", Args: []string{"run", "build"}, CmdWithArgs: "npm run build"},
				{Command: "npm", Args: []string{"test"}, CmdWithArgs: "npm test"},
			},
		},
		{
			name:    "CommandsWithQuotedArgs",
			command: []any{`echo "hello world"`, `grep "search term"`},
			expectedCommands: []core.CommandEntry{
				{Command: "echo", Args: []string{"hello world"}, CmdWithArgs: `echo "hello world"`},
				{Command: "grep", Args: []string{"search term"}, CmdWithArgs: `grep "search term"`},
			},
		},
		{
			name:    "CommandsWithPipes",
			command: []any{"ls -la", "cat file.txt | grep pattern"},
			expectedCommands: []core.CommandEntry{
				{Command: "ls", Args: []string{"-la"}, CmdWithArgs: "ls -la"},
				{Command: "cat", Args: []string{"file.txt", "|", "grep", "pattern"}, CmdWithArgs: "cat file.txt | grep pattern"},
			},
		},
		{
			name:    "SimpleCommandsNoArgs",
			command: []any{"pwd", "whoami", "date"},
			expectedCommands: []core.CommandEntry{
				{Command: "pwd", Args: []string{}, CmdWithArgs: "pwd"},
				{Command: "whoami", Args: []string{}, CmdWithArgs: "whoami"},
				{Command: "date", Args: []string{}, CmdWithArgs: "date"},
			},
		},
		{
			name:    "EmptyArrayCommand",
			command: []any{},
			wantErr: true,
		},
		{
			name:    "ArrayWithOnlyEmptyStrings",
			command: []any{"", "   ", ""},
			wantErr: true,
		},
		{
			name:    "ArrayWithMixedEmptyAndValid",
			command: []any{"", "echo hello", "   "},
			expectedCommands: []core.CommandEntry{
				{Command: "echo", Args: []string{"hello"}, CmdWithArgs: "echo hello"},
			},
		},
		{
			name:    "NonStringElementsConverted",
			command: []any{123, true, 45.6},
			expectedCommands: []core.CommandEntry{
				{Command: "123", Args: []string{}, CmdWithArgs: "123"},
				{Command: "true", Args: []string{}, CmdWithArgs: "true"},
				{Command: "45.6", Args: []string{}, CmdWithArgs: "45.6"},
			},
		},
	}

	for _, tt := range tests {
		t.Run(tt.name, func(t *testing.T) {
			s := &step{Command: tt.command}
			result := &core.Step{ExecutorConfig: core.ExecutorConfig{Config: make(map[string]any)}}
			err := buildStepCommand(testStepBuildContext(), s, result)

			if tt.wantErr {
				assert.Error(t, err)
				return
			}

			require.NoError(t, err)

			// Verify Commands slice
			require.Equal(t, len(tt.expectedCommands), len(result.Commands), "Commands count mismatch")
			for i, expected := range tt.expectedCommands {
				assert.Equal(t, expected.Command, result.Commands[i].Command, "Command[%d].Command mismatch", i)
				assert.Equal(t, expected.Args, result.Commands[i].Args, "Command[%d].Args mismatch", i)
				assert.Equal(t, expected.CmdWithArgs, result.Commands[i].CmdWithArgs, "Command[%d].CmdWithArgs mismatch", i)
			}

			// Legacy fields should NOT be populated by build functions
			assert.Empty(t, result.Command)
			assert.Nil(t, result.Args)
			assert.Empty(t, result.CmdWithArgs)
		})
	}
}

func TestBuildSingleCommand(t *testing.T) {
	t.Parallel()

	tests := []struct {
		name            string
		command         string
		expectedCommand string
		expectedArgs    []string
		expectedScript  string
		wantErr         bool
	}{
		{
			name:            "SimpleCommand",
			command:         "echo hello",
			expectedCommand: "echo",
			expectedArgs:    []string{"hello"},
		},
		{
			name:            "CommandWithMultipleArgs",
			command:         "python script.py --arg1 value1 --arg2 value2",
			expectedCommand: "python",
			expectedArgs:    []string{"script.py", "--arg1", "value1", "--arg2", "value2"},
		},
		{
			name:            "CommandWithQuotes",
			command:         `echo "hello world"`,
			expectedCommand: "echo",
			expectedArgs:    []string{"hello world"},
		},
		{
			name:           "MultilineBecomesScript",
			command:        "echo line1\necho line2",
			expectedScript: "echo line1\necho line2",
		},
		{
			name:            "CommandOnly",
			command:         "pwd",
			expectedCommand: "pwd",
			expectedArgs:    []string{},
		},
		{
			name:    "EmptyCommand",
			command: "",
			wantErr: true,
		},
		{
			name:    "WhitespaceOnly",
			command: "   \t  ",
			wantErr: true,
		},
	}

	for _, tt := range tests {
		t.Run(tt.name, func(t *testing.T) {
			result := &core.Step{}
			err := buildSingleCommand(tt.command, result)

			if tt.wantErr {
				assert.Error(t, err)
				return
			}

			require.NoError(t, err)
			assert.Equal(t, tt.expectedScript, result.Script)

			// Legacy fields should NOT be populated
			assert.Empty(t, result.Command)
			assert.Nil(t, result.Args)

			// For non-script commands, Commands should be populated
			if tt.expectedScript == "" {
				require.Len(t, result.Commands, 1)
				assert.Equal(t, tt.expectedCommand, result.Commands[0].Command)
				assert.Equal(t, tt.expectedArgs, result.Commands[0].Args)
				assert.Equal(t, tt.command, result.Commands[0].CmdWithArgs)
			}
		})
	}
}

func TestBuildMultipleCommands(t *testing.T) {
	t.Parallel()

	tests := []struct {
		name             string
		commands         []any
		expectedCommands []core.CommandEntry
		wantErr          bool
	}{
		{
			name:     "BasicCommands",
			commands: []any{"echo foo", "echo bar"},
			expectedCommands: []core.CommandEntry{
				{Command: "echo", Args: []string{"foo"}, CmdWithArgs: "echo foo"},
				{Command: "echo", Args: []string{"bar"}, CmdWithArgs: "echo bar"},
			},
		},
		{
			name:     "EmptyArray",
			commands: []any{},
			wantErr:  true,
		},
		{
			name:     "AllEmpty",
			commands: []any{"", "", ""},
			wantErr:  true,
		},
		{
			name:     "SkipsEmptyPreservesValid",
			commands: []any{"", "valid command", ""},
			expectedCommands: []core.CommandEntry{
				{Command: "valid", Args: []string{"command"}, CmdWithArgs: "valid command"},
			},
		},
		{
			name:     "RejectsMapType",
			commands: []any{"echo hello", map[string]any{"key": "value"}},
			wantErr:  true,
		},
		{
			name:     "RejectsNestedArray",
			commands: []any{"echo hello", []string{"nested"}},
			wantErr:  true,
		},
		{
			name:     "AcceptsPrimitiveTypes",
			commands: []any{"echo", 123, true, 45.6},
			expectedCommands: []core.CommandEntry{
				{Command: "echo", Args: []string{}, CmdWithArgs: "echo"},
				{Command: "123", Args: []string{}, CmdWithArgs: "123"},
				{Command: "true", Args: []string{}, CmdWithArgs: "true"},
				{Command: "45.6", Args: []string{}, CmdWithArgs: "45.6"},
			},
		},
	}

	for _, tt := range tests {
		t.Run(tt.name, func(t *testing.T) {
			result := &core.Step{}
			err := buildMultipleCommands(tt.commands, result)

			if tt.wantErr {
				assert.Error(t, err)
				return
			}

			require.NoError(t, err)
			require.Equal(t, len(tt.expectedCommands), len(result.Commands))
			for i, expected := range tt.expectedCommands {
				assert.Equal(t, expected.Command, result.Commands[i].Command)
				assert.Equal(t, expected.Args, result.Commands[i].Args)
				assert.Equal(t, expected.CmdWithArgs, result.Commands[i].CmdWithArgs)
			}
		})
	}
}

func TestStepHasMultipleCommands(t *testing.T) {
	t.Parallel()

	tests := []struct {
		name     string
		step     *core.Step
		expected bool
	}{
		{
			name:     "NoCommands",
			step:     &core.Step{},
			expected: false,
		},
		{
			name: "SingleCommandInCommands",
			step: &core.Step{
				Commands: []core.CommandEntry{
					{Command: "echo", Args: []string{"hello"}},
				},
			},
			expected: false, // Single command = not multiple
		},
		{
			name: "HasMultipleCommands",
			step: &core.Step{
				Commands: []core.CommandEntry{
					{Command: "echo", Args: []string{"hello"}},
					{Command: "echo", Args: []string{"world"}},
				},
			},
			expected: true,
		},
		{
			name: "EmptyCommandsSlice",
			step: &core.Step{
				Commands: []core.CommandEntry{},
			},
			expected: false,
		},
	}

	for _, tt := range tests {
		t.Run(tt.name, func(t *testing.T) {
			assert.Equal(t, tt.expected, tt.step.HasMultipleCommands())
		})
	}
}

func TestBuildStepExecutor(t *testing.T) {
	t.Parallel()

	tests := []struct {
		name     string
		step     *step
		ctx      StepBuildContext
		expected core.ExecutorConfig
		wantErr  bool
	}{
		{
			name:     "NilExecutor",
			step:     &step{},
			ctx:      testStepBuildContext(),
			expected: core.ExecutorConfig{Config: make(map[string]any)},
		},
		{
			name:     "StringExecutor",
			step:     &step{Executor: "http"},
			ctx:      testStepBuildContext(),
			expected: core.ExecutorConfig{Type: "http", Config: make(map[string]any)},
		},
		{
			name: "ObjectExecutor",
			step: &step{
				Executor: map[string]any{
					"type": "docker",
					"config": map[string]any{
						"image": "alpine:latest",
					},
				},
			},
			ctx: testStepBuildContext(),
			expected: core.ExecutorConfig{
				Type:   "docker",
				Config: map[string]any{"image": "alpine:latest"},
			},
		},
		{
			name: "InheritsContainerExecutor",
			step: &step{},
			ctx: StepBuildContext{
				BuildContext: testBuildContext(),
				dag:          &core.DAG{Container: &core.Container{Image: "alpine"}},
			},
			expected: core.ExecutorConfig{Type: "container", Config: make(map[string]any)},
		},
		{
			name: "InheritsSSHExecutor",
			step: &step{},
			ctx: StepBuildContext{
				BuildContext: testBuildContext(),
				dag:          &core.DAG{SSH: &core.SSHConfig{Host: "example.com"}},
			},
			expected: core.ExecutorConfig{Type: "ssh", Config: make(map[string]any)},
		},
		{
			name: "InvalidExecutorType",
			step: &step{
				Executor: map[string]any{
					"type": 123,
				},
			},
			ctx:     testStepBuildContext(),
			wantErr: true,
		},
		{
			name:    "InvalidExecutorValue",
			step:    &step{Executor: 123},
			ctx:     testStepBuildContext(),
			wantErr: true,
		},
	}

	for _, tt := range tests {
		t.Run(tt.name, func(t *testing.T) {
			result := &core.Step{ExecutorConfig: core.ExecutorConfig{Config: make(map[string]any)}}
			err := buildStepExecutor(tt.ctx, tt.step, result)

			if tt.wantErr {
				assert.Error(t, err)
				return
			}

			require.NoError(t, err)
			assert.Equal(t, tt.expected.Type, result.ExecutorConfig.Type)
			assert.Equal(t, tt.expected.Config, result.ExecutorConfig.Config)
		})
	}
}

func TestBuildStepParamsField(t *testing.T) {
	t.Parallel()

	tests := []struct {
		name       string
		params     any
		wantEmpty  bool
		wantParams map[string]string
	}{
		{
			name:      "NilParams",
			params:    nil,
			wantEmpty: true,
		},
		{
			name: "ParamsAsMap",
			params: map[string]any{
				"repository": "myorg/myrepo",
				"ref":        "main",
				"token":      "secret123",
			},
			wantParams: map[string]string{
				"repository": "myorg/myrepo",
				"ref":        "main",
				"token":      "secret123",
			},
		},
		{
			name:   "ParamsAsString",
			params: "go-version=1.21 cache=true",
			wantParams: map[string]string{
				"go-version": "1.21",
				"cache":      "true",
			},
		},
		{
			name: "ParamsWithNumbers",
			params: map[string]any{
				"timeout": 300,
				"retries": 3,
				"enabled": true,
			},
			wantParams: map[string]string{
				"timeout": "300",
				"retries": "3",
				"enabled": "true",
			},
		},
		{
			name:       "EmptyMap",
			params:     map[string]any{},
			wantParams: map[string]string{},
		},
		{
			name:   "ParamsWithQuotedValues",
			params: `message="hello world" count="42"`,
			wantParams: map[string]string{
				"message": "hello world",
				"count":   "42",
			},
		},
	}

	for _, tt := range tests {
		t.Run(tt.name, func(t *testing.T) {
			t.Parallel()
			s := &step{Params: tt.params}
			result := &core.Step{}
			err := buildStepParamsField(testStepBuildContext(), s, result)
			require.NoError(t, err)

			if tt.wantEmpty {
				assert.True(t, result.Params.IsEmpty())
				return
			}

			params, err := result.Params.AsStringMap()
			require.NoError(t, err)
			if len(tt.wantParams) == 0 {
				assert.Empty(t, params)
			} else {
				for k, v := range tt.wantParams {
					assert.Equal(t, v, params[k])
				}
			}
		})
	}
}

func TestBuildStepParallel(t *testing.T) {
	t.Parallel()

	tests := []struct {
		name     string
		parallel any
		expected *core.ParallelConfig
		wantErr  bool
	}{
		{
			name:     "NilParallel",
			parallel: nil,
			expected: nil,
		},
		{
			name:     "StringVariableReference",
			parallel: "${ITEMS}",
			expected: &core.ParallelConfig{Variable: "${ITEMS}", MaxConcurrent: core.DefaultMaxConcurrent},
		},
		{
			name:     "StaticArrayOfStrings",
			parallel: []any{"item1", "item2", "item3"},
			expected: &core.ParallelConfig{
				Items: []core.ParallelItem{
					{Value: "item1"},
					{Value: "item2"},
					{Value: "item3"},
				},
				MaxConcurrent: core.DefaultMaxConcurrent,
			},
		},
		{
			name:     "ArrayOfNumbers",
			parallel: []any{1, 2, 3},
			expected: &core.ParallelConfig{
				Items: []core.ParallelItem{
					{Value: "1"},
					{Value: "2"},
					{Value: "3"},
				},
				MaxConcurrent: core.DefaultMaxConcurrent,
			},
		},
		{
			name: "ArrayOfObjects",
			parallel: []any{
				map[string]any{"name": "first", "value": 100},
				map[string]any{"name": "second", "value": 200},
			},
			expected: &core.ParallelConfig{
				Items: []core.ParallelItem{
					{Params: map[string]string{"name": "first", "value": "100"}},
					{Params: map[string]string{"name": "second", "value": "200"}},
				},
				MaxConcurrent: core.DefaultMaxConcurrent,
			},
		},
		{
			name: "ObjectConfigWithItemsArray",
			parallel: map[string]any{
				"items":         []any{"a", "b"},
				"maxConcurrent": 5,
			},
			expected: &core.ParallelConfig{
				Items: []core.ParallelItem{
					{Value: "a"},
					{Value: "b"},
				},
				MaxConcurrent: 5,
			},
		},
		{
			name: "ObjectConfigWithVariableReference",
			parallel: map[string]any{
				"items":         "${MY_ITEMS}",
				"maxConcurrent": 3,
			},
			expected: &core.ParallelConfig{
				Variable:      "${MY_ITEMS}",
				MaxConcurrent: 3,
			},
		},
		{
			name: "MaxConcurrentAsInt64",
			parallel: map[string]any{
				"items":         "${ITEMS}",
				"maxConcurrent": int64(10),
			},
			expected: &core.ParallelConfig{
				Variable:      "${ITEMS}",
				MaxConcurrent: 10,
			},
		},
		{
			name: "MaxConcurrentAsFloat64",
			parallel: map[string]any{
				"items":         "${ITEMS}",
				"maxConcurrent": float64(7),
			},
			expected: &core.ParallelConfig{
				Variable:      "${ITEMS}",
				MaxConcurrent: 7,
			},
		},
		{
			name:     "InvalidType",
			parallel: 123,
			wantErr:  true,
		},
		{
			name: "InvalidItemsType",
			parallel: map[string]any{
				"items": 123,
			},
			wantErr: true,
		},
		{
			name: "InvalidMaxConcurrentType",
			parallel: map[string]any{
				"items":         "${ITEMS}",
				"maxConcurrent": "invalid",
			},
			wantErr: true,
		},
		{
			name:     "InvalidItemValue_NestedArray",
			parallel: []any{[]any{"nested", "array"}},
			wantErr:  true,
		},
		{
			name: "ObjectItemWithBool",
			parallel: []any{
				map[string]any{"name": "test", "enabled": true},
			},
			expected: &core.ParallelConfig{
				Items: []core.ParallelItem{
					{Params: map[string]string{"name": "test", "enabled": "true"}},
				},
				MaxConcurrent: core.DefaultMaxConcurrent,
			},
		},
		{
			name: "ObjectItemWithFloat",
			parallel: []any{
				map[string]any{"name": "test", "rate": 3.14},
			},
			expected: &core.ParallelConfig{
				Items: []core.ParallelItem{
					{Params: map[string]string{"name": "test", "rate": "3.14"}},
				},
				MaxConcurrent: core.DefaultMaxConcurrent,
			},
		},
		{
			name: "InvalidObjectParamType_NestedMap",
			parallel: []any{
				map[string]any{"name": "test", "nested": map[string]any{"key": "value"}},
			},
			wantErr: true,
		},
	}

	for _, tt := range tests {
		t.Run(tt.name, func(t *testing.T) {
			s := &step{Parallel: tt.parallel}
			result := &core.Step{ExecutorConfig: core.ExecutorConfig{Config: make(map[string]any)}}
			err := buildStepParallel(testStepBuildContext(), s, result)

			if tt.wantErr {
				assert.Error(t, err)
				return
			}

			require.NoError(t, err)
			assert.Equal(t, tt.expected, result.Parallel)
		})
	}
}

func TestBuildStepSubDAG(t *testing.T) {
	t.Parallel()

	tests := []struct {
		name     string
		step     *step
		expected *core.SubDAG
	}{
		{
			name:     "NoSubDAG",
			step:     &step{},
			expected: nil,
		},
		{
			name:     "SimpleCall",
			step:     &step{Call: "other-dag"},
			expected: &core.SubDAG{Name: "other-dag", Params: ""},
		},
		{
			name: "CallWithParams",
			step: &step{
				Call:   "other-dag",
				Params: map[string]any{"key": "value"},
			},
			expected: &core.SubDAG{Name: "other-dag", Params: `key="value"`},
		},
		{
			name:     "LegacyRunField",
			step:     &step{Run: "legacy-dag"},
			expected: &core.SubDAG{Name: "legacy-dag", Params: ""},
		},
	}

	for _, tt := range tests {
		t.Run(tt.name, func(t *testing.T) {
			result := &core.Step{ExecutorConfig: core.ExecutorConfig{Config: make(map[string]any)}}
			err := buildStepSubDAG(testStepBuildContext(), tt.step, result)
			require.NoError(t, err)
			assert.Equal(t, tt.expected, result.SubDAG)
		})
	}
}

func TestParseParallelItems(t *testing.T) {
	t.Parallel()

	tests := []struct {
		name     string
		items    []any
		expected []core.ParallelItem
		wantErr  bool
	}{
		{
			name:  "StringItems",
			items: []any{"a", "b", "c"},
			expected: []core.ParallelItem{
				{Value: "a"},
				{Value: "b"},
				{Value: "c"},
			},
		},
		{
			name:  "NumericItems",
			items: []any{1, 2.5, int64(3)},
			expected: []core.ParallelItem{
				{Value: "1"},
				{Value: "2.5"},
				{Value: "3"},
			},
		},
		{
			name: "ObjectItems",
			items: []any{
				map[string]any{"name": "item1", "count": 5},
				map[string]any{"name": "item2", "count": 10},
			},
			expected: []core.ParallelItem{
				{Params: map[string]string{"name": "item1", "count": "5"}},
				{Params: map[string]string{"name": "item2", "count": "10"}},
			},
		},
		{
			name:    "InvalidItemType",
			items:   []any{[]string{"nested", "array"}},
			wantErr: true,
		},
		{
			name: "InvalidParamValueType",
			items: []any{
				map[string]any{"nested": []string{"array"}},
			},
			wantErr: true,
		},
	}

	for _, tt := range tests {
		t.Run(tt.name, func(t *testing.T) {
			result, err := parseParallelItems(tt.items)

			if tt.wantErr {
				assert.Error(t, err)
				return
			}

			require.NoError(t, err)
			assert.Equal(t, tt.expected, result)
		})
	}
}

func TestBuildStepContainer(t *testing.T) {
	t.Parallel()

	tests := []struct {
		name     string
		input    *container
		expected *core.Container
		wantErr  bool
	}{
		{
			name:     "Nil",
			input:    nil,
			expected: nil,
		},
		{
			name:    "MissingImage",
			input:   &container{},
			wantErr: true,
		},
		{
			name: "BasicContainer",
			input: &container{
				Image: "alpine:latest",
			},
			expected: &core.Container{
				Image:      "alpine:latest",
				PullPolicy: core.PullPolicyMissing,
			},
		},
		{
			name: "FullContainerConfig",
			input: &container{
				Name:          "my-step-container",
				Image:         "golang:1.22",
				PullPolicy:    "always",
				Volumes:       []string{"./src:/app"},
				User:          "1000",
				WorkingDir:    "/app",
				Platform:      "linux/amd64",
				Ports:         []string{"8080:8080"},
				Network:       "host",
				KeepContainer: false,
				Startup:       "entrypoint",
				Command:       []string{"go", "build"},
				WaitFor:       "running",
				LogPattern:    "ready",
				RestartPolicy: "no",
			},
			expected: &core.Container{
				Name:          "my-step-container",
				Image:         "golang:1.22",
				PullPolicy:    core.PullPolicyAlways,
				Volumes:       []string{"./src:/app"},
				User:          "1000",
				WorkingDir:    "/app",
				Platform:      "linux/amd64",
				Ports:         []string{"8080:8080"},
				Network:       "host",
				KeepContainer: false,
				Startup:       core.StartupEntrypoint,
				Command:       []string{"go", "build"},
				WaitFor:       core.WaitForRunning,
				LogPattern:    "ready",
				RestartPolicy: "no",
			},
		},
		{
			name: "ContainerWithEnvAsMap",
			input: &container{
				Image: "node:20",
				Env:   map[string]any{"NODE_ENV": "production"},
			},
			expected: &core.Container{
				Image:      "node:20",
				PullPolicy: core.PullPolicyMissing,
				Env:        []string{"NODE_ENV=production"},
			},
		},
		{
			name: "ContainerWithVolumes",
			input: &container{
				Image:   "postgres:16",
				Volumes: []string{"./data:/var/lib/postgresql/data", "/tmp:/tmp:ro"},
			},
			expected: &core.Container{
				Image:      "postgres:16",
				PullPolicy: core.PullPolicyMissing,
				Volumes:    []string{"./data:/var/lib/postgresql/data", "/tmp:/tmp:ro"},
			},
		},
		{
			name: "PullPolicyNever",
			input: &container{
				Image:      "myimage:local",
				PullPolicy: "never",
			},
			expected: &core.Container{
				Image:      "myimage:local",
				PullPolicy: core.PullPolicyNever,
			},
		},
		{
			name: "PullPolicyMissing",
			input: &container{
				Image:      "alpine:3.18",
				PullPolicy: "missing",
			},
			expected: &core.Container{
				Image:      "alpine:3.18",
				PullPolicy: core.PullPolicyMissing,
			},
		},
		{
			name: "BackwardCompatWorkDir",
			input: &container{
				Image:   "alpine:latest",
				WorkDir: "/legacy",
			},
			expected: &core.Container{
				Image:      "alpine:latest",
				PullPolicy: core.PullPolicyMissing,
				WorkingDir: "/legacy",
			},
		},
	}

	for _, tt := range tests {
		t.Run(tt.name, func(t *testing.T) {
			s := &step{Container: tt.input}
			result := &core.Step{}
			err := buildStepContainer(testStepBuildContext(), s, result)

			if tt.wantErr {
				assert.Error(t, err)
				return
			}

			require.NoError(t, err)
			assert.Equal(t, tt.expected, result.Container)
		})
	}

<<<<<<< HEAD
	t.Run("ContainerAndScriptConflict", func(t *testing.T) {
		s := &step{
			Container: &container{Image: "alpine:latest"},
			Script:    "echo hello\necho world",
		}
		result := &core.Step{}
		err := buildStepContainer(testStepBuildContext(), s, result)
		assert.Error(t, err)
		assert.Contains(t, err.Error(), "cannot use 'script' field with 'container' field")
	})
}

func TestBuildStepLogOutput(t *testing.T) {
	t.Parallel()

	tests := []struct {
		name        string
		yaml        string
		expected    core.LogOutputMode
		wantErr     bool
		errContains string
	}{
		{
			name:     "Default_InheritFromDAG",
			yaml:     "",
			expected: "", // Empty means inherit from DAG
		},
		{
			name:     "ExplicitSeparate",
			yaml:     "logOutput: separate",
			expected: core.LogOutputSeparate,
		},
		{
			name:     "Merged",
			yaml:     "logOutput: merged",
			expected: core.LogOutputMerged,
		},
		{
			name:     "MergedUppercase",
			yaml:     "logOutput: MERGED",
			expected: core.LogOutputMerged,
		},
		{
			name:        "InvalidValue",
			yaml:        "logOutput: invalid",
			wantErr:     true,
			errContains: "invalid logOutput value",
		},
		{
			name:        "InvalidValue_Both",
			yaml:        "logOutput: both",
			wantErr:     true,
			errContains: "invalid logOutput value",
=======
}

func TestValidateMultipleCommands(t *testing.T) {
	t.Parallel()

	tests := []struct {
		name         string
		executorType string
		commands     []core.CommandEntry
		wantErr      bool
	}{
		// Single command - should always pass
		{
			name:         "SingleCommand_NoExecutorType",
			executorType: "",
			commands:     []core.CommandEntry{{Command: "echo", Args: []string{"hello"}}},
			wantErr:      false,
		},
		{
			name:         "SingleCommand_JQExecutor",
			executorType: "jq",
			commands:     []core.CommandEntry{{Command: ".foo"}},
			wantErr:      false,
		},
		// Multiple commands - should pass for multi-command executors
		{
			name:         "MultipleCommands_NoExecutorType",
			executorType: "",
			commands: []core.CommandEntry{
				{Command: "echo", Args: []string{"hello"}},
				{Command: "echo", Args: []string{"world"}},
			},
			wantErr: false,
		},
		{
			name:         "MultipleCommands_ShellExecutor",
			executorType: "shell",
			commands: []core.CommandEntry{
				{Command: "echo", Args: []string{"hello"}},
				{Command: "echo", Args: []string{"world"}},
			},
			wantErr: false,
		},
		{
			name:         "MultipleCommands_CommandExecutor",
			executorType: "command",
			commands: []core.CommandEntry{
				{Command: "npm", Args: []string{"install"}},
				{Command: "npm", Args: []string{"run", "build"}},
			},
			wantErr: false,
		},
		{
			name:         "MultipleCommands_DockerExecutor",
			executorType: "docker",
			commands: []core.CommandEntry{
				{Command: "apt-get", Args: []string{"update"}},
				{Command: "apt-get", Args: []string{"install", "curl"}},
			},
			wantErr: false,
		},
		{
			name:         "MultipleCommands_ContainerExecutor",
			executorType: "container",
			commands: []core.CommandEntry{
				{Command: "echo", Args: []string{"hello"}},
				{Command: "echo", Args: []string{"world"}},
			},
			wantErr: false,
		},
		{
			name:         "MultipleCommands_SSHExecutor",
			executorType: "ssh",
			commands: []core.CommandEntry{
				{Command: "ls", Args: []string{"-la"}},
				{Command: "pwd"},
			},
			wantErr: false,
		},
		// Multiple commands - should fail for single-command executors
		{
			name:         "MultipleCommands_JQExecutor",
			executorType: "jq",
			commands: []core.CommandEntry{
				{Command: ".foo"},
				{Command: ".bar"},
			},
			wantErr: true,
		},
		{
			name:         "MultipleCommands_HTTPExecutor",
			executorType: "http",
			commands: []core.CommandEntry{
				{Command: "GET", Args: []string{"https://example.com"}},
				{Command: "POST", Args: []string{"https://example.com"}},
			},
			wantErr: true,
		},
		{
			name:         "MultipleCommands_ArchiveExecutor",
			executorType: "archive",
			commands: []core.CommandEntry{
				{Command: "extract"},
				{Command: "list"},
			},
			wantErr: true,
		},
		{
			name:         "MultipleCommands_GithubActionExecutor_Underscore",
			executorType: "github_action",
			commands: []core.CommandEntry{
				{Command: "actions/checkout@v3"},
				{Command: "actions/setup-go@v4"},
			},
			wantErr: true,
		},
		{
			name:         "MultipleCommands_GithubActionExecutor_Hyphen",
			executorType: "github-action",
			commands: []core.CommandEntry{
				{Command: "actions/checkout@v3"},
				{Command: "actions/setup-go@v4"},
			},
			wantErr: true,
		},
		{
			name:         "MultipleCommands_MailExecutor",
			executorType: "mail",
			commands: []core.CommandEntry{
				{Command: "send"},
				{Command: "another"},
			},
			wantErr: true,
		},
		{
			name:         "MultipleCommands_DAGExecutor",
			executorType: "dag",
			commands: []core.CommandEntry{
				{Command: "dag1"},
				{Command: "dag2"},
			},
			wantErr: true,
		},
		{
			name:         "MultipleCommands_ParallelExecutor",
			executorType: "parallel",
			commands: []core.CommandEntry{
				{Command: "task1"},
				{Command: "task2"},
			},
			wantErr: true,
		},
		// Empty commands - should always pass
		{
			name:         "NoCommands_JQExecutor",
			executorType: "jq",
			commands:     nil,
			wantErr:      false,
		},
		{
			name:         "EmptyCommands_HTTPExecutor",
			executorType: "http",
			commands:     []core.CommandEntry{},
			wantErr:      false,
>>>>>>> 3e9d49d1
		},
	}

	for _, tt := range tests {
		t.Run(tt.name, func(t *testing.T) {
			t.Parallel()
<<<<<<< HEAD

			var s step
			if tt.yaml != "" {
				err := yaml.Unmarshal([]byte(tt.yaml), &s)
				if tt.wantErr {
					require.Error(t, err)
					assert.Contains(t, err.Error(), tt.errContains)
					return
				}
				require.NoError(t, err)
			}

			result, err := buildStepLogOutput(testStepBuildContext(), &s)
			require.NoError(t, err)
			assert.Equal(t, tt.expected, result)
		})
	}
}

func TestValidateStdoutStderr(t *testing.T) {
	t.Parallel()

	tests := []struct {
		name        string
		stdout      string
		stderr      string
		wantErr     bool
		errContains string
	}{
		{
			name:    "BothEmpty_Valid",
			stdout:  "",
			stderr:  "",
			wantErr: false,
		},
		{
			name:    "OnlyStdout_Valid",
			stdout:  "/tmp/output.log",
			stderr:  "",
			wantErr: false,
		},
		{
			name:    "OnlyStderr_Valid",
			stdout:  "",
			stderr:  "/tmp/error.log",
			wantErr: false,
		},
		{
			name:    "DifferentFiles_Valid",
			stdout:  "/tmp/output.log",
			stderr:  "/tmp/error.log",
			wantErr: false,
		},
		{
			name:        "SameFile_Error",
			stdout:      "/tmp/combined.log",
			stderr:      "/tmp/combined.log",
			wantErr:     true,
			errContains: "stdout and stderr cannot point to the same file",
		},
		{
			name:        "SameFile_Error_ContainsFilename",
			stdout:      "/var/log/app.log",
			stderr:      "/var/log/app.log",
			wantErr:     true,
			errContains: "/var/log/app.log",
		},
		{
			name:        "SameFile_Error_SuggestsMerged",
			stdout:      "output.log",
			stderr:      "output.log",
			wantErr:     true,
			errContains: "logOutput: merged",
=======
			result := &core.Step{
				Commands: tt.commands,
				ExecutorConfig: core.ExecutorConfig{
					Type: tt.executorType,
				},
			}
			err := validateMultipleCommands(result)

			if tt.wantErr {
				assert.Error(t, err)
				assert.Contains(t, err.Error(), "executor does not support multiple commands")
				assert.Contains(t, err.Error(), tt.executorType)
			} else {
				assert.NoError(t, err)
			}
		})
	}
}

func TestValidateScript(t *testing.T) {
	t.Parallel()

	tests := []struct {
		name         string
		executorType string
		script       string
		wantErr      bool
	}{
		// Executors that support script
		{
			name:         "ScriptWithCommandExecutor",
			executorType: "command",
			script:       "echo hello",
			wantErr:      false,
		},
		{
			name:         "ScriptWithShellExecutor",
			executorType: "shell",
			script:       "echo hello",
			wantErr:      false,
		},
		{
			name:         "ScriptWithDockerExecutor",
			executorType: "docker",
			script:       "echo hello",
			wantErr:      true, // Docker doesn't use step.Script field
		},
		{
			name:         "ScriptWithJQExecutor",
			executorType: "jq",
			script:       `{"key": "value"}`,
			wantErr:      false,
		},
		{
			name:         "ScriptWithHTTPExecutor",
			executorType: "http",
			script:       `{"body": "data"}`,
			wantErr:      false,
		},
		// Executors that do not support script
		{
			name:         "ScriptWithSSHExecutor",
			executorType: "ssh",
			script:       "echo hello",
			wantErr:      true,
		},
		{
			name:         "ScriptWithMailExecutor",
			executorType: "mail",
			script:       "echo hello",
			wantErr:      true,
		},
		{
			name:         "ScriptWithArchiveExecutor",
			executorType: "archive",
			script:       "echo hello",
			wantErr:      true,
		},
		{
			name:         "ScriptWithGHAExecutor",
			executorType: "gha",
			script:       "echo hello",
			wantErr:      true,
		},
		// Empty script - should always pass
		{
			name:         "EmptyScriptWithSSHExecutor",
			executorType: "ssh",
			script:       "",
			wantErr:      false,
		},
	}

	for _, tt := range tests {
		t.Run(tt.name, func(t *testing.T) {
			t.Parallel()
			result := &core.Step{
				Script: tt.script,
				ExecutorConfig: core.ExecutorConfig{
					Type: tt.executorType,
				},
			}
			err := validateScript(result)

			if tt.wantErr {
				assert.Error(t, err)
				assert.Contains(t, err.Error(), "does not support script field")
				assert.Contains(t, err.Error(), tt.executorType)
			} else {
				assert.NoError(t, err)
			}
		})
	}
}

func TestValidateShell(t *testing.T) {
	t.Parallel()

	tests := []struct {
		name         string
		executorType string
		shell        string
		wantErr      bool
	}{
		// Executors that support shell
		{
			name:         "ShellWithCommandExecutor",
			executorType: "command",
			shell:        "/bin/bash",
			wantErr:      false,
		},
		{
			name:         "ShellWithDockerExecutor",
			executorType: "docker",
			shell:        "/bin/sh",
			wantErr:      true, // Docker doesn't use step.Shell field
		},
		{
			name:         "ShellWithSSHExecutor",
			executorType: "ssh",
			shell:        "/bin/bash",
			wantErr:      true, // SSH doesn't use step.Shell field
		},
		// Executors that do not support shell
		{
			name:         "ShellWithJQExecutor",
			executorType: "jq",
			shell:        "/bin/bash",
			wantErr:      true,
		},
		{
			name:         "ShellWithHTTPExecutor",
			executorType: "http",
			shell:        "/bin/bash",
			wantErr:      true,
		},
		{
			name:         "ShellWithMailExecutor",
			executorType: "mail",
			shell:        "/bin/bash",
			wantErr:      true,
		},
		// Empty shell - should always pass
		{
			name:         "EmptyShellWithJQExecutor",
			executorType: "jq",
			shell:        "",
			wantErr:      false,
>>>>>>> 3e9d49d1
		},
	}

	for _, tt := range tests {
		t.Run(tt.name, func(t *testing.T) {
			t.Parallel()
<<<<<<< HEAD

			step := &core.Step{
				Stdout: tt.stdout,
				Stderr: tt.stderr,
			}

			err := validateStdoutStderr(step)

			if tt.wantErr {
				require.Error(t, err)
				assert.Contains(t, err.Error(), tt.errContains)
			} else {
				require.NoError(t, err)
			}
		})
	}
}

func TestBuildStep_StdoutStderrSameFile_Error(t *testing.T) {
	t.Parallel()

	data := []byte(`
name: test-step
command: echo hello
stdout: /tmp/combined.log
stderr: /tmp/combined.log
`)

	var s step
	err := yaml.Unmarshal(data, &s)
	require.NoError(t, err)

	_, err = s.build(testStepBuildContext())
	require.Error(t, err)
	assert.Contains(t, err.Error(), "stdout and stderr cannot point to the same file")
	assert.Contains(t, err.Error(), "logOutput: merged")
=======
			result := &core.Step{
				Shell: tt.shell,
				ExecutorConfig: core.ExecutorConfig{
					Type: tt.executorType,
				},
			}
			err := validateShell(result)

			if tt.wantErr {
				assert.Error(t, err)
				assert.Contains(t, err.Error(), "does not support shell configuration")
				assert.Contains(t, err.Error(), tt.executorType)
			} else {
				assert.NoError(t, err)
			}
		})
	}
}

func TestValidateContainer(t *testing.T) {
	t.Parallel()

	tests := []struct {
		name         string
		executorType string
		container    *core.Container
		wantErr      bool
	}{
		// Executors that support container
		{
			name:         "ContainerWithDockerExecutor",
			executorType: "docker",
			container:    &core.Container{Image: "alpine"},
			wantErr:      false,
		},
		// Executors that do not support container
		{
			name:         "ContainerWithSSHExecutor",
			executorType: "ssh",
			container:    &core.Container{Image: "alpine"},
			wantErr:      true,
		},
		{
			name:         "ContainerWithCommandExecutor",
			executorType: "command",
			container:    &core.Container{Image: "alpine"},
			wantErr:      true,
		},
		{
			name:         "ContainerWithJQExecutor",
			executorType: "jq",
			container:    &core.Container{Image: "alpine"},
			wantErr:      true,
		},
		// Nil container - should always pass
		{
			name:         "NilContainerWithSSHExecutor",
			executorType: "ssh",
			container:    nil,
			wantErr:      false,
		},
	}

	for _, tt := range tests {
		t.Run(tt.name, func(t *testing.T) {
			t.Parallel()
			result := &core.Step{
				Container: tt.container,
				ExecutorConfig: core.ExecutorConfig{
					Type: tt.executorType,
				},
			}
			err := validateContainer(result)

			if tt.wantErr {
				assert.Error(t, err)
				assert.Contains(t, err.Error(), "does not support container field")
				assert.Contains(t, err.Error(), tt.executorType)
			} else {
				assert.NoError(t, err)
			}
		})
	}
}

func TestValidateSubDAG(t *testing.T) {
	t.Parallel()

	tests := []struct {
		name         string
		executorType string
		subDAG       *core.SubDAG
		wantErr      bool
	}{
		// Executors that support SubDAG
		{
			name:         "SubDAGWithDAGExecutor",
			executorType: "dag",
			subDAG:       &core.SubDAG{Name: "child-dag"},
			wantErr:      false,
		},
		{
			name:         "SubDAGWithParallelExecutor",
			executorType: "parallel",
			subDAG:       &core.SubDAG{Name: "child-dag"},
			wantErr:      false,
		},
		// Executors that do not support SubDAG
		{
			name:         "SubDAGWithCommandExecutor",
			executorType: "command",
			subDAG:       &core.SubDAG{Name: "child-dag"},
			wantErr:      true,
		},
		{
			name:         "SubDAGWithSSHExecutor",
			executorType: "ssh",
			subDAG:       &core.SubDAG{Name: "child-dag"},
			wantErr:      true,
		},
		{
			name:         "SubDAGWithDockerExecutor",
			executorType: "docker",
			subDAG:       &core.SubDAG{Name: "child-dag"},
			wantErr:      true,
		},
		// Nil SubDAG - should always pass
		{
			name:         "NilSubDAGWithCommandExecutor",
			executorType: "command",
			subDAG:       nil,
			wantErr:      false,
		},
	}

	for _, tt := range tests {
		t.Run(tt.name, func(t *testing.T) {
			t.Parallel()
			result := &core.Step{
				SubDAG: tt.subDAG,
				ExecutorConfig: core.ExecutorConfig{
					Type: tt.executorType,
				},
			}
			err := validateSubDAG(result)

			if tt.wantErr {
				assert.Error(t, err)
				assert.Contains(t, err.Error(), "does not support sub-DAG execution")
				assert.Contains(t, err.Error(), tt.executorType)
			} else {
				assert.NoError(t, err)
			}
		})
	}
}

func TestValidateCommand(t *testing.T) {
	t.Parallel()

	tests := []struct {
		name         string
		executorType string
		commands     []core.CommandEntry
		wantErr      bool
	}{
		// Executors that support command
		{
			name:         "CommandWithDefaultExecutor",
			executorType: "",
			commands:     []core.CommandEntry{{Command: "echo", Args: []string{"hello"}}},
			wantErr:      false,
		},
		{
			name:         "CommandWithShellExecutor",
			executorType: "shell",
			commands:     []core.CommandEntry{{Command: "echo", Args: []string{"hello"}}},
			wantErr:      false,
		},
		{
			name:         "CommandWithCommandExecutor",
			executorType: "command",
			commands:     []core.CommandEntry{{Command: "echo", Args: []string{"hello"}}},
			wantErr:      false,
		},
		{
			name:         "CommandWithDockerExecutor",
			executorType: "docker",
			commands:     []core.CommandEntry{{Command: "echo", Args: []string{"hello"}}},
			wantErr:      false,
		},
		{
			name:         "CommandWithSSHExecutor",
			executorType: "ssh",
			commands:     []core.CommandEntry{{Command: "echo", Args: []string{"hello"}}},
			wantErr:      false,
		},
		{
			name:         "CommandWithJQExecutor",
			executorType: "jq",
			commands:     []core.CommandEntry{{Command: ".foo"}},
			wantErr:      false,
		},
		{
			name:         "CommandWithHTTPExecutor",
			executorType: "http",
			commands:     []core.CommandEntry{{Command: "GET", Args: []string{"https://example.com"}}},
			wantErr:      false,
		},
		{
			name:         "CommandWithArchiveExecutor",
			executorType: "archive",
			commands:     []core.CommandEntry{{Command: "extract"}},
			wantErr:      false,
		},
		// Executors that do not support command
		{
			name:         "CommandWithDAGExecutor",
			executorType: "dag",
			commands:     []core.CommandEntry{{Command: "echo", Args: []string{"hello"}}},
			wantErr:      true,
		},
		{
			name:         "CommandWithSubworkflowExecutor",
			executorType: "subworkflow",
			commands:     []core.CommandEntry{{Command: "echo", Args: []string{"hello"}}},
			wantErr:      true,
		},
		{
			name:         "CommandWithParallelExecutor",
			executorType: "parallel",
			commands:     []core.CommandEntry{{Command: "echo", Args: []string{"hello"}}},
			wantErr:      true,
		},
		{
			name:         "CommandWithMailExecutor",
			executorType: "mail",
			commands:     []core.CommandEntry{{Command: "send"}},
			wantErr:      true,
		},
		// Empty commands - should always pass
		{
			name:         "NoCommandsWithDAGExecutor",
			executorType: "dag",
			commands:     nil,
			wantErr:      false,
		},
		{
			name:         "EmptyCommandsWithMailExecutor",
			executorType: "mail",
			commands:     []core.CommandEntry{},
			wantErr:      false,
		},
	}

	for _, tt := range tests {
		t.Run(tt.name, func(t *testing.T) {
			t.Parallel()
			result := &core.Step{
				Commands: tt.commands,
				ExecutorConfig: core.ExecutorConfig{
					Type: tt.executorType,
				},
			}
			err := validateCommand(result)

			if tt.wantErr {
				assert.Error(t, err)
				assert.Contains(t, err.Error(), "does not support command field")
				assert.Contains(t, err.Error(), tt.executorType)
			} else {
				assert.NoError(t, err)
			}
		})
	}
}

func TestValidateWorkerSelector(t *testing.T) {
	t.Parallel()

	tests := []struct {
		name           string
		executorType   string
		workerSelector map[string]string
		wantErr        bool
	}{
		// Executors that support workerSelector
		{
			name:           "WorkerSelectorWithDAGExecutor",
			executorType:   "dag",
			workerSelector: map[string]string{"env": "prod"},
			wantErr:        false,
		},
		{
			name:           "WorkerSelectorWithSubworkflowExecutor",
			executorType:   "subworkflow",
			workerSelector: map[string]string{"env": "prod"},
			wantErr:        false,
		},
		{
			name:           "WorkerSelectorWithParallelExecutor",
			executorType:   "parallel",
			workerSelector: map[string]string{"env": "prod"},
			wantErr:        false,
		},
		// Executors that do not support workerSelector
		{
			name:           "WorkerSelectorWithShellExecutor",
			executorType:   "shell",
			workerSelector: map[string]string{"env": "prod"},
			wantErr:        true,
		},
		{
			name:           "WorkerSelectorWithCommandExecutor",
			executorType:   "command",
			workerSelector: map[string]string{"env": "prod"},
			wantErr:        true,
		},
		{
			name:           "WorkerSelectorWithDockerExecutor",
			executorType:   "docker",
			workerSelector: map[string]string{"env": "prod"},
			wantErr:        true,
		},
		{
			name:           "WorkerSelectorWithMailExecutor",
			executorType:   "mail",
			workerSelector: map[string]string{"env": "prod"},
			wantErr:        true,
		},
		// Empty workerSelector - should always pass
		{
			name:           "NoWorkerSelectorWithShellExecutor",
			executorType:   "shell",
			workerSelector: nil,
			wantErr:        false,
		},
		{
			name:           "EmptyWorkerSelectorWithShellExecutor",
			executorType:   "shell",
			workerSelector: map[string]string{},
			wantErr:        false,
		},
	}

	for _, tt := range tests {
		t.Run(tt.name, func(t *testing.T) {
			t.Parallel()
			result := &core.Step{
				WorkerSelector: tt.workerSelector,
				ExecutorConfig: core.ExecutorConfig{
					Type: tt.executorType,
				},
			}
			err := validateWorkerSelector(result)

			if tt.wantErr {
				assert.Error(t, err)
				assert.Contains(t, err.Error(), "does not support workerSelector field")
				assert.Contains(t, err.Error(), tt.executorType)
			} else {
				assert.NoError(t, err)
			}
		})
	}
}

func TestValidateConflicts(t *testing.T) {
	t.Parallel()

	tests := []struct {
		name    string
		step    step
		wantErr error
	}{
		{
			name: "CallAndExecutorConflict",
			step: step{
				Call:     "sub-dag",
				Executor: "shell",
			},
			wantErr: ErrSubDAGAndExecutorConflict,
		},
		{
			name: "RunAndCommandConflict",
			step: step{
				Run:     "sub-dag",
				Command: "echo hello",
			},
			wantErr: ErrSubDAGAndCommandConflict,
		},
		{
			name: "ParallelAndScriptConflict",
			step: step{
				Parallel: []any{1, 2, 3},
				Script:   "echo hello",
			},
			wantErr: ErrSubDAGAndScriptConflict,
		},
		{
			name: "ContainerAndExecutorConflict",
			step: step{
				Container: &container{Image: "alpine"},
				Executor:  "shell",
			},
			wantErr: ErrContainerAndExecutorConflict,
		},
		{
			name: "ContainerAndScriptConflict",
			step: step{
				Container: &container{Image: "alpine"},
				Script:    "echo hello",
			},
			wantErr: ErrContainerAndScriptConflict,
		},
		{
			name: "NoConflictSubDAG",
			step: step{
				Call: "sub-dag",
			},
			wantErr: nil,
		},
		{
			name: "NoConflictShell",
			step: step{
				Command: "echo hello",
			},
			wantErr: nil,
		},
	}

	for _, tt := range tests {
		t.Run(tt.name, func(t *testing.T) {
			err := validateConflicts(&tt.step)
			if tt.wantErr != nil {
				assert.ErrorIs(t, err, tt.wantErr)
			} else {
				assert.NoError(t, err)
			}
		})
	}
}

func TestUnregisteredExecutorValidation(t *testing.T) {
	t.Parallel()

	yaml := `
steps:
  - name: invalid-step
    executor:
      type: non-existent
    command: echo hello
`
	tmpDir := t.TempDir()
	tmpFile := filepath.Join(tmpDir, "test.yaml")
	err := os.WriteFile(tmpFile, []byte(yaml), 0644)
	assert.NoError(t, err)

	_, err = Load(context.Background(), tmpFile)
	assert.Error(t, err)
	assert.Contains(t, err.Error(), "executor type \"non-existent\" does not support command field")
>>>>>>> 3e9d49d1
}<|MERGE_RESOLUTION|>--- conflicted
+++ resolved
@@ -1866,61 +1866,6 @@
 		})
 	}
 
-<<<<<<< HEAD
-	t.Run("ContainerAndScriptConflict", func(t *testing.T) {
-		s := &step{
-			Container: &container{Image: "alpine:latest"},
-			Script:    "echo hello\necho world",
-		}
-		result := &core.Step{}
-		err := buildStepContainer(testStepBuildContext(), s, result)
-		assert.Error(t, err)
-		assert.Contains(t, err.Error(), "cannot use 'script' field with 'container' field")
-	})
-}
-
-func TestBuildStepLogOutput(t *testing.T) {
-	t.Parallel()
-
-	tests := []struct {
-		name        string
-		yaml        string
-		expected    core.LogOutputMode
-		wantErr     bool
-		errContains string
-	}{
-		{
-			name:     "Default_InheritFromDAG",
-			yaml:     "",
-			expected: "", // Empty means inherit from DAG
-		},
-		{
-			name:     "ExplicitSeparate",
-			yaml:     "logOutput: separate",
-			expected: core.LogOutputSeparate,
-		},
-		{
-			name:     "Merged",
-			yaml:     "logOutput: merged",
-			expected: core.LogOutputMerged,
-		},
-		{
-			name:     "MergedUppercase",
-			yaml:     "logOutput: MERGED",
-			expected: core.LogOutputMerged,
-		},
-		{
-			name:        "InvalidValue",
-			yaml:        "logOutput: invalid",
-			wantErr:     true,
-			errContains: "invalid logOutput value",
-		},
-		{
-			name:        "InvalidValue_Both",
-			yaml:        "logOutput: both",
-			wantErr:     true,
-			errContains: "invalid logOutput value",
-=======
 }
 
 func TestValidateMultipleCommands(t *testing.T) {
@@ -2085,88 +2030,12 @@
 			executorType: "http",
 			commands:     []core.CommandEntry{},
 			wantErr:      false,
->>>>>>> 3e9d49d1
 		},
 	}
 
 	for _, tt := range tests {
 		t.Run(tt.name, func(t *testing.T) {
 			t.Parallel()
-<<<<<<< HEAD
-
-			var s step
-			if tt.yaml != "" {
-				err := yaml.Unmarshal([]byte(tt.yaml), &s)
-				if tt.wantErr {
-					require.Error(t, err)
-					assert.Contains(t, err.Error(), tt.errContains)
-					return
-				}
-				require.NoError(t, err)
-			}
-
-			result, err := buildStepLogOutput(testStepBuildContext(), &s)
-			require.NoError(t, err)
-			assert.Equal(t, tt.expected, result)
-		})
-	}
-}
-
-func TestValidateStdoutStderr(t *testing.T) {
-	t.Parallel()
-
-	tests := []struct {
-		name        string
-		stdout      string
-		stderr      string
-		wantErr     bool
-		errContains string
-	}{
-		{
-			name:    "BothEmpty_Valid",
-			stdout:  "",
-			stderr:  "",
-			wantErr: false,
-		},
-		{
-			name:    "OnlyStdout_Valid",
-			stdout:  "/tmp/output.log",
-			stderr:  "",
-			wantErr: false,
-		},
-		{
-			name:    "OnlyStderr_Valid",
-			stdout:  "",
-			stderr:  "/tmp/error.log",
-			wantErr: false,
-		},
-		{
-			name:    "DifferentFiles_Valid",
-			stdout:  "/tmp/output.log",
-			stderr:  "/tmp/error.log",
-			wantErr: false,
-		},
-		{
-			name:        "SameFile_Error",
-			stdout:      "/tmp/combined.log",
-			stderr:      "/tmp/combined.log",
-			wantErr:     true,
-			errContains: "stdout and stderr cannot point to the same file",
-		},
-		{
-			name:        "SameFile_Error_ContainsFilename",
-			stdout:      "/var/log/app.log",
-			stderr:      "/var/log/app.log",
-			wantErr:     true,
-			errContains: "/var/log/app.log",
-		},
-		{
-			name:        "SameFile_Error_SuggestsMerged",
-			stdout:      "output.log",
-			stderr:      "output.log",
-			wantErr:     true,
-			errContains: "logOutput: merged",
-=======
 			result := &core.Step{
 				Commands: tt.commands,
 				ExecutorConfig: core.ExecutorConfig{
@@ -2335,51 +2204,12 @@
 			executorType: "jq",
 			shell:        "",
 			wantErr:      false,
->>>>>>> 3e9d49d1
 		},
 	}
 
 	for _, tt := range tests {
 		t.Run(tt.name, func(t *testing.T) {
 			t.Parallel()
-<<<<<<< HEAD
-
-			step := &core.Step{
-				Stdout: tt.stdout,
-				Stderr: tt.stderr,
-			}
-
-			err := validateStdoutStderr(step)
-
-			if tt.wantErr {
-				require.Error(t, err)
-				assert.Contains(t, err.Error(), tt.errContains)
-			} else {
-				require.NoError(t, err)
-			}
-		})
-	}
-}
-
-func TestBuildStep_StdoutStderrSameFile_Error(t *testing.T) {
-	t.Parallel()
-
-	data := []byte(`
-name: test-step
-command: echo hello
-stdout: /tmp/combined.log
-stderr: /tmp/combined.log
-`)
-
-	var s step
-	err := yaml.Unmarshal(data, &s)
-	require.NoError(t, err)
-
-	_, err = s.build(testStepBuildContext())
-	require.Error(t, err)
-	assert.Contains(t, err.Error(), "stdout and stderr cannot point to the same file")
-	assert.Contains(t, err.Error(), "logOutput: merged")
-=======
 			result := &core.Step{
 				Shell: tt.shell,
 				ExecutorConfig: core.ExecutorConfig{
@@ -2841,5 +2671,168 @@
 	_, err = Load(context.Background(), tmpFile)
 	assert.Error(t, err)
 	assert.Contains(t, err.Error(), "executor type \"non-existent\" does not support command field")
->>>>>>> 3e9d49d1
+}
+
+func TestBuildStepLogOutput(t *testing.T) {
+	t.Parallel()
+
+	tests := []struct {
+		name        string
+		yaml        string
+		expected    core.LogOutputMode
+		wantErr     bool
+		errContains string
+	}{
+		{
+			name:     "Default_InheritFromDAG",
+			yaml:     "",
+			expected: "", // Empty means inherit from DAG
+		},
+		{
+			name:     "ExplicitSeparate",
+			yaml:     "logOutput: separate",
+			expected: core.LogOutputSeparate,
+		},
+		{
+			name:     "Merged",
+			yaml:     "logOutput: merged",
+			expected: core.LogOutputMerged,
+		},
+		{
+			name:     "MergedUppercase",
+			yaml:     "logOutput: MERGED",
+			expected: core.LogOutputMerged,
+		},
+		{
+			name:        "InvalidValue",
+			yaml:        "logOutput: invalid",
+			wantErr:     true,
+			errContains: "invalid logOutput value",
+		},
+		{
+			name:        "InvalidValue_Both",
+			yaml:        "logOutput: both",
+			wantErr:     true,
+			errContains: "invalid logOutput value",
+		},
+	}
+
+	for _, tt := range tests {
+		t.Run(tt.name, func(t *testing.T) {
+			t.Parallel()
+
+			var s step
+			if tt.yaml != "" {
+				err := yaml.Unmarshal([]byte(tt.yaml), &s)
+				if tt.wantErr {
+					require.Error(t, err)
+					assert.Contains(t, err.Error(), tt.errContains)
+					return
+				}
+				require.NoError(t, err)
+			}
+
+			result, err := buildStepLogOutput(testStepBuildContext(), &s)
+			require.NoError(t, err)
+			assert.Equal(t, tt.expected, result)
+		})
+	}
+}
+
+func TestValidateStdoutStderr(t *testing.T) {
+	t.Parallel()
+
+	tests := []struct {
+		name        string
+		stdout      string
+		stderr      string
+		wantErr     bool
+		errContains string
+	}{
+		{
+			name:    "BothEmpty_Valid",
+			stdout:  "",
+			stderr:  "",
+			wantErr: false,
+		},
+		{
+			name:    "OnlyStdout_Valid",
+			stdout:  "/tmp/output.log",
+			stderr:  "",
+			wantErr: false,
+		},
+		{
+			name:    "OnlyStderr_Valid",
+			stdout:  "",
+			stderr:  "/tmp/error.log",
+			wantErr: false,
+		},
+		{
+			name:    "DifferentFiles_Valid",
+			stdout:  "/tmp/output.log",
+			stderr:  "/tmp/error.log",
+			wantErr: false,
+		},
+		{
+			name:        "SameFile_Error",
+			stdout:      "/tmp/combined.log",
+			stderr:      "/tmp/combined.log",
+			wantErr:     true,
+			errContains: "stdout and stderr cannot point to the same file",
+		},
+		{
+			name:        "SameFile_Error_ContainsFilename",
+			stdout:      "/var/log/app.log",
+			stderr:      "/var/log/app.log",
+			wantErr:     true,
+			errContains: "/var/log/app.log",
+		},
+		{
+			name:        "SameFile_Error_SuggestsMerged",
+			stdout:      "output.log",
+			stderr:      "output.log",
+			wantErr:     true,
+			errContains: "logOutput: merged",
+		},
+	}
+
+	for _, tt := range tests {
+		t.Run(tt.name, func(t *testing.T) {
+			t.Parallel()
+
+			step := &core.Step{
+				Stdout: tt.stdout,
+				Stderr: tt.stderr,
+			}
+
+			err := validateStdoutStderr(step)
+
+			if tt.wantErr {
+				require.Error(t, err)
+				assert.Contains(t, err.Error(), tt.errContains)
+			} else {
+				require.NoError(t, err)
+			}
+		})
+	}
+}
+
+func TestBuildStep_StdoutStderrSameFile_Error(t *testing.T) {
+	t.Parallel()
+
+	data := []byte(`
+name: test-step
+command: echo hello
+stdout: /tmp/combined.log
+stderr: /tmp/combined.log
+`)
+
+	var s step
+	err := yaml.Unmarshal(data, &s)
+	require.NoError(t, err)
+
+	_, err = s.build(testStepBuildContext())
+	require.Error(t, err)
+	assert.Contains(t, err.Error(), "stdout and stderr cannot point to the same file")
+	assert.Contains(t, err.Error(), "logOutput: merged")
 }