package scheduler

import (
	"context"
	"errors"
	"sync"
	"time"

	"github.com/dagu-org/dagu/internal/common/backoff"
	"github.com/dagu-org/dagu/internal/common/config"
	"github.com/dagu-org/dagu/internal/common/logger"
	"github.com/dagu-org/dagu/internal/common/logger/tag"
	"github.com/dagu-org/dagu/internal/core"
	"github.com/dagu-org/dagu/internal/core/execution"
	coordinatorv1 "github.com/dagu-org/dagu/proto/coordinator/v1"
)

var (
	InitialBackoffInterval = 500 * time.Millisecond
	MaxBackoffInterval     = 60 * time.Second
	MaxBackoffRetries      = 10
)

var (
	errProcessorClosed = errors.New("processor closed")
	errNotStarted      = errors.New("execution not started")
)

// QueueProcessor is responsible for processing queued DAG runs.
type QueueProcessor struct {
	queueStore  execution.QueueStore
	dagRunStore execution.DAGRunStore
	procStore   execution.ProcStore
	dagExecutor *DAGExecutor
	queues      sync.Map // map[string]*queue
	wakeUpCh    chan struct{}
	quit        chan struct{}
	wg          sync.WaitGroup
	stopOnce    sync.Once
	prevTime    time.Time
	lock        sync.Mutex
}

type queue struct {
	maxConcurrency int
	mu             sync.Mutex
}

func (q *queue) maxConc() int {
	q.mu.Lock()
	defer q.mu.Unlock()
	return q.maxConcurrency
}

func (q *queue) setMaxConc(val int) {
	q.mu.Lock()
	defer q.mu.Unlock()
	q.maxConcurrency = max(val, 1)
}

// NewQueueProcessor creates a new QueueProcessor.
func NewQueueProcessor(
	queueStore execution.QueueStore,
	dagRunStore execution.DAGRunStore,
	procStore execution.ProcStore,
	dagExecutor *DAGExecutor,
	queuesConfig config.Queues,
) *QueueProcessor {
	p := &QueueProcessor{
		queueStore:  queueStore,
		dagRunStore: dagRunStore,
		procStore:   procStore,
		dagExecutor: dagExecutor,
		wakeUpCh:    make(chan struct{}, 1),
		quit:        make(chan struct{}),
		prevTime:    time.Now(),
	}

	for _, queueConfig := range queuesConfig.Config {
		conc := max(queueConfig.MaxActiveRuns, 1)
		p.queues.Store(queueConfig.Name, &queue{
			maxConcurrency: conc,
		})
	}

	return p
}

// Start starts the queue processor.
func (p *QueueProcessor) Start(ctx context.Context, notifyCh <-chan struct{}) {
	p.lock.Lock()
	defer p.lock.Unlock()

	// Start the main loop of the processor
	p.wg.Add(1)
	go func() {
		defer p.wg.Done()
		p.loop(ctx)
	}()

	p.wg.Add(1)
	go func() {
		defer p.wg.Done()
		for {
			select {
			case <-ctx.Done():
				return
			case <-p.quit:
				return
			case <-notifyCh:
				p.wakeUp()
			}
		}
	}()

	p.wakeUp() // initial execution
}

// Stop stops the queue processor.
func (p *QueueProcessor) Stop() {
	p.lock.Lock()
	defer p.lock.Unlock()

	p.stopOnce.Do(func() {
		close(p.quit)
		p.wg.Wait()
	})
}

func (p *QueueProcessor) loop(ctx context.Context) {
	for {
		select {
		case <-ctx.Done():
			return
		case <-p.quit:
			return
		case <-p.wakeUpCh:
		case <-time.After(30 * time.Second):
			// wake up the queue processor on interval in case event is missed
		}

		// Prevent too frequent execution
		select {
		case <-ctx.Done():
			return
		case <-p.quit:
			return
		case <-time.After(time.Until(p.prevTime.Add(3 * time.Second))):
			p.prevTime = time.Now()
		}

		// Now process each queue
		queueList, err := p.queueStore.QueueList(ctx)
		if err != nil {
			logger.Error(ctx, "Failed to get queue list", tag.Error(err))
			continue
		}

		// init the queues
		activeQueues := make(map[string]struct{})
		for _, queueName := range queueList {
			if _, ok := p.queues.Load(queueName); !ok {
				p.queues.Store(queueName, &queue{
					maxConcurrency: 1,
				})
			}
			activeQueues[queueName] = struct{}{}
		}

		// clean up non active queues
		nonActive := make(map[string]struct{})
		p.queues.Range(func(key, _ any) bool {
			name, ok := key.(string)
			if !ok {
				return true
			}
			if _, ok := activeQueues[name]; !ok {
				nonActive[name] = struct{}{}
			}
			return true
		})
		for name := range nonActive {
			p.queues.Delete(name)
		}

		// process queue items
		var wg sync.WaitGroup
		for name := range activeQueues {
			wg.Add(1)
			go func(name string) {
				defer wg.Done()
				ctx := logger.WithValues(ctx, tag.Queue(name))
				p.ProcessQueueItems(ctx, name)
			}(name)
		}
		wg.Wait()
	}
}

func (p *QueueProcessor) isClosed() bool {
	select {
	case <-p.quit:
		return true
	default:
		return false
	}
}

// ProcessQueueItems processes items in the specified queue.
// It returns true if there are more items to process in the queue.
func (p *QueueProcessor) ProcessQueueItems(ctx context.Context, queueName string) {
	if p.isClosed() {
		return
	}

	// Get the queue configuration
	v, ok := p.queues.Load(queueName)
	if !ok {
		logger.Warn(ctx, "Queue not found in processor config")
		return
	}
	q := v.(*queue)

	items, err := p.queueStore.List(ctx, queueName)
	if err != nil {
		logger.Error(ctx, "Failed to get queued items", tag.Error(err))
		return
	}

	if len(items) == 0 {
		logger.Debug(ctx, "No item found")
		return
	}

	defer p.wakeUp()

	alive, err := p.procStore.CountAlive(ctx, queueName)
	if err != nil {
		logger.Error(ctx, "Failed to count alive processes", tag.Error(err))
		return
	}

	maxConc := q.maxConc()
	free := maxConc - alive
	if free <= 0 {
		logger.Debug(ctx, "Max concurrency reached",
			tag.MaxConcurrency(maxConc),
			tag.Alive(alive),
		)
		return
	}

	cap := min(free, len(items))
	runnableItems := items[:cap]
	logger.Info(ctx, "Processing batch of items",
		tag.Count(len(runnableItems)),
		tag.MaxConcurrency(maxConc),
		tag.Alive(alive),
	)

	var wg sync.WaitGroup
	for _, item := range runnableItems {
		wg.Add(1)
		runCtx := logger.WithValues(ctx, "dagName", item.Data().Name, "runId", item.Data().ID)
		go func(ctx context.Context, item execution.QueuedItemData) {
			defer wg.Done()
<<<<<<< HEAD
			ctx = logger.WithValues(ctx, tag.RunID(item.Data().ID))
			if p.processDAG(ctx, item, queueName) {
				// Remove the item from the queue
				if _, err := p.queueStore.DequeueByDAGRunID(ctx, queueName, item.Data().ID); err != nil {
					logger.Error(ctx, "Failed to dequeue item", tag.Error(err))
=======
			if p.processDAG(ctx, item, queueName) {
				runRef := item.Data()
				if _, err := p.queueStore.DequeueByDAGRunID(ctx, queueName, runRef); err != nil {
					logger.Error(ctx, "queue: Failed to dequeue item", "runId", runRef.ID, "err", err)
>>>>>>> fd8df7cf
				}
			}
		}(runCtx, item)
	}
	wg.Wait()
}

func (p *QueueProcessor) processDAG(ctx context.Context, item execution.QueuedItemData, queueName string) bool {
	if p.isClosed() {
		return false
	}

	runRef := item.Data()
	runID := runRef.ID
	_ = runID // used below
	logger.Debug(ctx, "Processing queue item",
		tag.Name(runRef.Name),
	)

	// Check if the DAG run is already running
	if running, err := p.procStore.IsRunAlive(ctx, queueName, runRef); err != nil {
		logger.Error(ctx, "Failed to check if run is alive", tag.Error(err))
		return false
	} else if running {
		logger.Warn(ctx, "DAG run is already running, discarding")
		return true // Discarded, so it's "processed" from the queue's perspective
	}

	// Fetch the DAG of the dag-run attempt first to get queue configuration
	attempt, err := p.dagRunStore.FindAttempt(ctx, runRef)
	if err != nil {
		logger.Error(ctx, "Failed to find run", tag.Error(err))
		// If the attempt doesn't exist at all, mark as discard
		if errors.Is(err, execution.ErrDAGRunIDNotFound) {
			logger.Error(ctx, "DAG run not found, discarding")
			return true
		}
		return false
	}

	if attempt.Hidden() {
		logger.Info(ctx, "DAG run is hidden, discarding")
		return true
	}

	st, err := attempt.ReadStatus(ctx)
	if err != nil {
		if errors.Is(err, execution.ErrCorruptedStatusFile) {
			logger.Error(ctx, "Status file is corrupted, marking as invalid", tag.Error(err))
			return true
		} else {
			logger.Error(ctx, "Failed to read status", tag.Error(err))
		}
		return false
	}

	if st.Status != core.Queued {
		logger.Info(ctx, "Status is not queued, skipping",
			tag.Status(st.Status.String()),
		)
		return true
	}

	dag, err := attempt.ReadDAG(ctx)
	if err != nil {
		logger.Error(ctx, "Failed to read DAG", tag.Error(err))
		return false
	}

	// Update the queue configuration with the latest execution
	queueVal, _ := p.queues.Load(queueName)
	queue := queueVal.(*queue)
	queue.setMaxConc(dag.MaxActiveRuns)

	errCh := make(chan error, 1)
	if err := p.dagExecutor.ExecuteDAG(ctx, dag, coordinatorv1.Operation_OPERATION_RETRY, runID); err != nil {
		logger.Error(ctx, "Failed to execute DAG", tag.Error(err))
		errCh <- err
		return false
	}

	// Use exponential backoff for retries for monitoring the execution start
	policy := backoff.NewExponentialBackoffPolicy(InitialBackoffInterval)
	policy.MaxInterval = MaxBackoffInterval
	policy.MaxRetries = MaxBackoffRetries

	var started bool
	operation := func(ctx context.Context) error {
		started, err = p.monitorStartup(ctx, queueName, runRef, errCh)
		return err
	}

	if err := backoff.Retry(ctx, operation, policy, nil); err != nil {
		logger.Error(ctx, "Failed to execute DAG after retries", tag.Error(err))
	}

	// Successfully dispatched/started, remove from queue
	return started
}

func (p *QueueProcessor) wakeUp() {
	select {
	case p.wakeUpCh <- struct{}{}:
	default:
	}
}

func (p *QueueProcessor) monitorStartup(ctx context.Context, queueName string, runRef execution.DAGRunRef, errCh chan error) (bool, error) {
	select {
	case <-ctx.Done():
		logger.Debug(ctx, "Context canceled")
		return false, backoff.PermanentError(ctx.Err())
	case <-p.quit:
		logger.Info(ctx, "Processor is closed")
		return false, backoff.PermanentError(errProcessorClosed)
	case err := <-errCh:
		logger.Info(ctx, "Failed to execute the DAG", tag.Error(err))
		return false, backoff.PermanentError(err)
	default:
	}

	// Check if the process is alive (has heartbeat)
	isAlive, err := p.procStore.IsRunAlive(ctx, queueName, runRef)
	if err != nil {
		// Continue checking on error
	} else if isAlive {
		logger.Info(ctx, "DAG run has started (heartbeat detected)")
		return true, nil
	}

	att, err := p.dagRunStore.FindAttempt(ctx, runRef)
	if err != nil {
		logger.Debug(ctx, "Failed to read attempt, keep checking")
		return false, err
	}

	status, err := att.ReadStatus(ctx)
	if err != nil {
		return false, err
	}

	if status.Status != core.Queued && status.Status != core.Running {
		logger.Info(ctx, "DAG execution started or finished",
			tag.Status(status.Status.String()),
		)
		return true, nil
	}

	return false, errNotStarted
}<|MERGE_RESOLUTION|>--- conflicted
+++ resolved
@@ -261,24 +261,16 @@
 	var wg sync.WaitGroup
 	for _, item := range runnableItems {
 		wg.Add(1)
-		runCtx := logger.WithValues(ctx, "dagName", item.Data().Name, "runId", item.Data().ID)
 		go func(ctx context.Context, item execution.QueuedItemData) {
 			defer wg.Done()
-<<<<<<< HEAD
 			ctx = logger.WithValues(ctx, tag.RunID(item.Data().ID))
 			if p.processDAG(ctx, item, queueName) {
 				// Remove the item from the queue
-				if _, err := p.queueStore.DequeueByDAGRunID(ctx, queueName, item.Data().ID); err != nil {
+				if _, err := p.queueStore.DequeueByDAGRunID(ctx, queueName, item.Data()); err != nil {
 					logger.Error(ctx, "Failed to dequeue item", tag.Error(err))
-=======
-			if p.processDAG(ctx, item, queueName) {
-				runRef := item.Data()
-				if _, err := p.queueStore.DequeueByDAGRunID(ctx, queueName, runRef); err != nil {
-					logger.Error(ctx, "queue: Failed to dequeue item", "runId", runRef.ID, "err", err)
->>>>>>> fd8df7cf
 				}
 			}
-		}(runCtx, item)
+		}(ctx, item)
 	}
 	wg.Wait()
 }
