package api

import (
	"context"
	"errors"
	"fmt"
	"net/http"
	"os"
	"path/filepath"
	"time"

	"github.com/dagu-org/dagu/api/v2"
	"github.com/dagu-org/dagu/internal/common/config"
	"github.com/dagu-org/dagu/internal/common/fileutil"
	"github.com/dagu-org/dagu/internal/common/logger"
	"github.com/dagu-org/dagu/internal/core"
	"github.com/dagu-org/dagu/internal/core/execution"
	"github.com/dagu-org/dagu/internal/core/spec"
	"github.com/dagu-org/dagu/internal/runtime"
)

// ExecuteDAGRunFromSpec implements api.StrictServerInterface.
func (a *API) ExecuteDAGRunFromSpec(ctx context.Context, request api.ExecuteDAGRunFromSpecRequestObject) (api.ExecuteDAGRunFromSpecResponseObject, error) {
	if err := a.isAllowed(config.PermissionRunDAGs); err != nil {
		return nil, err
	}

	if request.Body == nil || request.Body.Spec == "" {
		return nil, &Error{
			HTTPStatus: http.StatusBadRequest,
			Code:       api.ErrorCodeBadRequest,
			Message:    "spec is required",
		}
	}

	// Determine dagRunId upfront (used for unique temp dir path)
	var dagRunId, params string
	var singleton bool
	if request.Body.DagRunId != nil {
		dagRunId = *request.Body.DagRunId
	}
	if dagRunId == "" {
		var genErr error
		dagRunId, genErr = a.dagRunMgr.GenDAGRunID(ctx)
		if genErr != nil {
			return nil, fmt.Errorf("error generating dag-run ID: %w", genErr)
		}
	}
	if request.Body.Params != nil {
		params = *request.Body.Params
	}
	if request.Body.Singleton != nil {
		singleton = *request.Body.Singleton
	}

	// Create a temporary DAG directory and file from the provided spec
	nameHint := "inline"
	if request.Body.Name != nil && *request.Body.Name != "" {
		// Validate provided name using shared validation
		if err := core.ValidateDAGName(*request.Body.Name); err != nil {
			return nil, &Error{
				HTTPStatus: http.StatusBadRequest,
				Code:       api.ErrorCodeBadRequest,
				Message:    err.Error(),
			}
		}
		nameHint = *request.Body.Name
	} else {
		// Validate the DAG spec has a name
		dag, err := spec.LoadYAML(
			ctx, []byte(request.Body.Spec),
			spec.WithoutEval(),
		)
		if err != nil {
			return nil, &Error{
				HTTPStatus: http.StatusBadRequest,
				Code:       api.ErrorCodeBadRequest,
				Message:    err.Error(),
			}
		}
		// Validate ensures the DAG has a name
		if err := dag.Validate(); err != nil {
			return nil, &Error{
				HTTPStatus: http.StatusBadRequest,
				Code:       api.ErrorCodeBadRequest,
				Message:    err.Error(),
			}
		}
	}

	tmpDir := filepath.Join(os.TempDir(), nameHint, dagRunId)
	if err := os.MkdirAll(tmpDir, 0o750); err != nil {
		return nil, fmt.Errorf("failed to create temp directory: %w", err)
	}
	// Ensure cleanup on all return paths
	defer func() { _ = os.RemoveAll(tmpDir) }()
	tfPath := filepath.Join(tmpDir, fmt.Sprintf("%s.yaml", nameHint))
	if err := os.WriteFile(tfPath, []byte(request.Body.Spec), 0o600); err != nil {
		return nil, fmt.Errorf("failed to write spec to temp file: %w", err)
	}

	// Load the DAG from the temp file to validate and prepare execution
	var loadOpts []spec.LoadOption
	if request.Body.Name != nil && *request.Body.Name != "" {
		loadOpts = append(loadOpts, spec.WithName(*request.Body.Name))
	}
	dag, err := spec.Load(ctx, tfPath, loadOpts...)
	if err != nil {
		return nil, &Error{
			HTTPStatus: http.StatusBadRequest,
			Code:       api.ErrorCodeBadRequest,
			Message:    err.Error(),
		}
	}

	// Ensure the dag-run ID is not already used for this DAG name
	if _, err := a.dagRunStore.FindAttempt(ctx, execution.DAGRunRef{Name: dag.Name, ID: dagRunId}); !errors.Is(err, execution.ErrDAGRunIDNotFound) {
		return nil, &Error{
			HTTPStatus: http.StatusConflict,
			Code:       api.ErrorCodeAlreadyExists,
			Message:    fmt.Sprintf("dag-run ID %s already exists for DAG %s", dagRunId, dag.Name),
		}
	}

	// Concurrency checks similar to ExecuteDAG
	liveCount, err := a.procStore.CountAliveByDAGName(ctx, dag.ProcGroup(), dag.Name)
	if err != nil {
		return nil, fmt.Errorf("failed to access proc store: %w", err)
	}
	if singleton || dag.MaxActiveRuns == 1 {
		if liveCount > 0 {
			return nil, &Error{
				HTTPStatus: http.StatusConflict,
				Code:       api.ErrorCodeMaxRunReached,
				Message:    fmt.Sprintf("DAG %s is already running, cannot start", dag.Name),
			}
		}
	}

	queuedRuns, err := a.queueStore.ListByDAGName(ctx, dag.ProcGroup(), dag.Name)
	if err != nil {
		return nil, fmt.Errorf("failed to read queue: %w", err)
	}
	if dag.MaxActiveRuns > 0 && len(queuedRuns)+liveCount >= dag.MaxActiveRuns {
		return nil, &Error{
			HTTPStatus: http.StatusConflict,
			Code:       api.ErrorCodeMaxRunReached,
			Message:    fmt.Sprintf("DAG %s is already in the queue (maxActiveRuns=%d), cannot start", dag.Name, dag.MaxActiveRuns),
		}
	}

	if err := a.startDAGRun(ctx, dag, params, dagRunId, valueOf(request.Body.Name), singleton); err != nil {
		return nil, &Error{
			HTTPStatus: http.StatusInternalServerError,
			Code:       api.ErrorCodeInternalError,
			Message:    fmt.Sprintf("failed to start dag-run: %s", err.Error()),
		}
	}

	return api.ExecuteDAGRunFromSpec200JSONResponse{
		DagRunId: dagRunId,
	}, nil
}

// no sanitize helper: DAG name is validated by core.ValidateDAGName

func (a *API) ListDAGRuns(ctx context.Context, request api.ListDAGRunsRequestObject) (api.ListDAGRunsResponseObject, error) {
	var opts []execution.ListDAGRunStatusesOption
	if request.Params.Status != nil {
		opts = append(opts, execution.WithStatuses([]core.Status{
			core.Status(*request.Params.Status),
		}))
	}
	if request.Params.FromDate != nil {
		dt := execution.NewUTC(time.Unix(*request.Params.FromDate, 0))
		opts = append(opts, execution.WithFrom(dt))
	}
	if request.Params.ToDate != nil {
		dt := execution.NewUTC(time.Unix(*request.Params.ToDate, 0))
		opts = append(opts, execution.WithTo(dt))
	}
	if request.Params.Name != nil {
		opts = append(opts, execution.WithName(*request.Params.Name))
	}
	if request.Params.DagRunId != nil {
		opts = append(opts, execution.WithDAGRunID(*request.Params.DagRunId))
	}

	dagRuns, err := a.listDAGRuns(ctx, opts)
	if err != nil {
		return nil, fmt.Errorf("error listing dag-runs: %w", err)
	}

	return api.ListDAGRuns200JSONResponse{
		DagRuns: dagRuns,
	}, nil
}

func (a *API) ListDAGRunsByName(ctx context.Context, request api.ListDAGRunsByNameRequestObject) (api.ListDAGRunsByNameResponseObject, error) {
	opts := []execution.ListDAGRunStatusesOption{
		execution.WithExactName(request.Name),
	}

	if request.Params.Status != nil {
		opts = append(opts, execution.WithStatuses([]core.Status{
			core.Status(*request.Params.Status),
		}))
	}
	if request.Params.FromDate != nil {
		dt := execution.NewUTC(time.Unix(*request.Params.FromDate, 0))
		opts = append(opts, execution.WithFrom(dt))
	}
	if request.Params.ToDate != nil {
		dt := execution.NewUTC(time.Unix(*request.Params.ToDate, 0))
		opts = append(opts, execution.WithTo(dt))
	}
	if request.Params.DagRunId != nil {
		opts = append(opts, execution.WithDAGRunID(*request.Params.DagRunId))
	}

	dagRuns, err := a.listDAGRuns(ctx, opts)
	if err != nil {
		return nil, fmt.Errorf("error listing dag-runs: %w", err)
	}

	return api.ListDAGRunsByName200JSONResponse{
		DagRuns: dagRuns,
	}, nil
}

func (a *API) listDAGRuns(ctx context.Context, opts []execution.ListDAGRunStatusesOption) ([]api.DAGRunSummary, error) {
	statuses, err := a.dagRunStore.ListStatuses(ctx, opts...)
	if err != nil {
		return nil, fmt.Errorf("error listing dag-runs: %w", err)
	}
	var dagRuns []api.DAGRunSummary
	for _, status := range statuses {
		dagRuns = append(dagRuns, toDAGRunSummary(*status))
	}
	return dagRuns, nil
}

func (a *API) GetDAGRunLog(ctx context.Context, request api.GetDAGRunLogRequestObject) (api.GetDAGRunLogResponseObject, error) {
	dagName := request.Name
	dagRunId := request.DagRunId

	ref := execution.NewDAGRunRef(dagName, dagRunId)
	dagStatus, err := a.dagRunMgr.GetSavedStatus(ctx, ref)
	if err != nil {
		return api.GetDAGRunLog404JSONResponse{
			Code:    api.ErrorCodeNotFound,
			Message: fmt.Sprintf("dag-run ID %s not found for DAG %s", dagRunId, dagName),
		}, nil
	}

	// Extract pagination parameters
	options := fileutil.LogReadOptions{
		Head:   valueOf(request.Params.Head),
		Tail:   valueOf(request.Params.Tail),
		Offset: valueOf(request.Params.Offset),
		Limit:  valueOf(request.Params.Limit),
	}

	// Use the new log utility function
	content, lineCount, totalLines, hasMore, isEstimate, err := fileutil.ReadLogContent(dagStatus.Log, options)
	if err != nil {
		return nil, fmt.Errorf("error reading %s: %w", dagStatus.Log, err)
	}

	return api.GetDAGRunLog200JSONResponse{
		Content:    content,
		LineCount:  ptrOf(lineCount),
		TotalLines: ptrOf(totalLines),
		HasMore:    ptrOf(hasMore),
		IsEstimate: ptrOf(isEstimate),
	}, nil
}

func (a *API) GetDAGRunStepLog(ctx context.Context, request api.GetDAGRunStepLogRequestObject) (api.GetDAGRunStepLogResponseObject, error) {
	dagName := request.Name
	dagRunId := request.DagRunId

	ref := execution.NewDAGRunRef(dagName, dagRunId)
	dagStatus, err := a.dagRunMgr.GetSavedStatus(ctx, ref)
	if err != nil {
		return api.GetDAGRunStepLog404JSONResponse{
			Code:    api.ErrorCodeNotFound,
			Message: fmt.Sprintf("dag-run ID %s not found for DAG %s", dagRunId, dagName),
		}, nil
	}

	node, err := dagStatus.NodeByName(request.StepName)
	if err != nil {
		return api.GetDAGRunStepLog404JSONResponse{
			Code:    api.ErrorCodeNotFound,
			Message: fmt.Sprintf("step %s not found in DAG %s", request.StepName, dagName),
		}, nil
	}

	// Extract pagination parameters
	options := fileutil.LogReadOptions{
		Head:   valueOf(request.Params.Head),
		Tail:   valueOf(request.Params.Tail),
		Offset: valueOf(request.Params.Offset),
		Limit:  valueOf(request.Params.Limit),
	}

	var logFile = node.Stdout
	if *request.Params.Stream == api.StreamStderr {
		logFile = node.Stderr
	}

	// Use the new log utility function
	content, lineCount, totalLines, hasMore, isEstimate, err := fileutil.ReadLogContent(logFile, options)
	if err != nil {
		return nil, fmt.Errorf("error reading %s: %w", node.Stdout, err)
	}

	return api.GetDAGRunStepLog200JSONResponse{
		Content:    content,
		LineCount:  ptrOf(lineCount),
		TotalLines: ptrOf(totalLines),
		HasMore:    ptrOf(hasMore),
		IsEstimate: ptrOf(isEstimate),
	}, nil
}

func (a *API) UpdateDAGRunStepStatus(ctx context.Context, request api.UpdateDAGRunStepStatusRequestObject) (api.UpdateDAGRunStepStatusResponseObject, error) {
	if err := a.isAllowed(config.PermissionRunDAGs); err != nil {
		return nil, err
	}

	ref := execution.NewDAGRunRef(request.Name, request.DagRunId)
	dagStatus, err := a.dagRunMgr.GetSavedStatus(ctx, ref)
	if err != nil {
		return &api.UpdateDAGRunStepStatus404JSONResponse{
			Code:    api.ErrorCodeNotFound,
			Message: fmt.Sprintf("dag-run ID %s not found for DAG %s", request.DagRunId, request.Name),
		}, nil
	}
	if dagStatus.Status == core.Running {
		return &api.UpdateDAGRunStepStatus400JSONResponse{
			Code:    api.ErrorCodeBadRequest,
			Message: fmt.Sprintf("dag-run ID %s for DAG %s is still running", request.DagRunId, request.Name),
		}, nil
	}

	idxToUpdate := -1

	for idx, n := range dagStatus.Nodes {
		if n.Step.Name == request.StepName {
			idxToUpdate = idx
		}
	}
	if idxToUpdate < 0 {
		return &api.UpdateDAGRunStepStatus404JSONResponse{
			Code:    api.ErrorCodeNotFound,
			Message: fmt.Sprintf("step %s not found in DAG %s", request.StepName, request.Name),
		}, nil
	}

	dagStatus.Nodes[idxToUpdate].Status = nodeStatusMapping[request.Body.Status]

	root := execution.NewDAGRunRef(request.Name, request.DagRunId)
	if err := a.dagRunMgr.UpdateStatus(ctx, root, *dagStatus); err != nil {
		return nil, fmt.Errorf("error updating status: %w", err)
	}

	return &api.UpdateDAGRunStepStatus200Response{}, nil
}

// GetDAGRunDetails implements api.StrictServerInterface.
func (a *API) GetDAGRunDetails(ctx context.Context, request api.GetDAGRunDetailsRequestObject) (api.GetDAGRunDetailsResponseObject, error) {
	dagName := request.Name
	dagRunId := request.DagRunId

	if dagRunId == "latest" {
		// Get the DAG to retrieve the latest status
		attempt, err := a.dagRunStore.LatestAttempt(ctx, dagName)
		if err != nil {
			return &api.GetDAGRunDetails404JSONResponse{
				Code:    api.ErrorCodeNotFound,
				Message: fmt.Sprintf("no dag-runs found for DAG %s", dagName),
			}, nil
		}
		status, err := attempt.ReadStatus(ctx)
		if err != nil {
			return nil, fmt.Errorf("error getting latest status: %w", err)
		}
		return &api.GetDAGRunDetails200JSONResponse{
			DagRunDetails: toDAGRunDetails(*status),
		}, nil
	}

	ref := execution.NewDAGRunRef(dagName, dagRunId)
	dagStatus, err := a.dagRunMgr.GetSavedStatus(ctx, ref)
	if err != nil {
		return &api.GetDAGRunDetails404JSONResponse{
			Code:    api.ErrorCodeNotFound,
			Message: fmt.Sprintf("dag-run ID %s not found for DAG %s", dagRunId, dagName),
		}, nil
	}
	return &api.GetDAGRunDetails200JSONResponse{
		DagRunDetails: toDAGRunDetails(*dagStatus),
	}, nil
}

// GetSubDAGRunDetails implements api.StrictServerInterface.
func (a *API) GetSubDAGRunDetails(ctx context.Context, request api.GetSubDAGRunDetailsRequestObject) (api.GetSubDAGRunDetailsResponseObject, error) {
	root := execution.NewDAGRunRef(request.Name, request.DagRunId)
	dagStatus, err := a.dagRunMgr.FindSubDAGRunStatus(ctx, root, request.SubDAGRunId)
	if err != nil {
		return &api.GetSubDAGRunDetails404JSONResponse{
			Code:    api.ErrorCodeNotFound,
			Message: fmt.Sprintf("sub dag-run ID %s not found for DAG %s", request.SubDAGRunId, request.Name),
		}, nil
	}
	return &api.GetSubDAGRunDetails200JSONResponse{
		DagRunDetails: toDAGRunDetails(*dagStatus),
	}, nil
}

// GetSubDAGRunLog implements api.StrictServerInterface.
func (a *API) GetSubDAGRunLog(ctx context.Context, request api.GetSubDAGRunLogRequestObject) (api.GetSubDAGRunLogResponseObject, error) {
	root := execution.NewDAGRunRef(request.Name, request.DagRunId)
	dagStatus, err := a.dagRunMgr.FindSubDAGRunStatus(ctx, root, request.SubDAGRunId)
	if err != nil {
		return &api.GetSubDAGRunLog404JSONResponse{
			Code:    api.ErrorCodeNotFound,
			Message: fmt.Sprintf("sub dag-run ID %s not found for DAG %s", request.SubDAGRunId, request.Name),
		}, nil
	}

	// Extract pagination parameters
	options := fileutil.LogReadOptions{
		Head:   valueOf(request.Params.Head),
		Tail:   valueOf(request.Params.Tail),
		Offset: valueOf(request.Params.Offset),
		Limit:  valueOf(request.Params.Limit),
	}

	// Use the new log utility function
	content, lineCount, totalLines, hasMore, isEstimate, err := fileutil.ReadLogContent(dagStatus.Log, options)
	if err != nil {
		return nil, fmt.Errorf("error reading %s: %w", dagStatus.Log, err)
	}

	return &api.GetSubDAGRunLog200JSONResponse{
		Content:    content,
		LineCount:  ptrOf(lineCount),
		TotalLines: ptrOf(totalLines),
		HasMore:    ptrOf(hasMore),
		IsEstimate: ptrOf(isEstimate),
	}, nil
}

// GetSubDAGRunStepLog implements api.StrictServerInterface.
func (a *API) GetSubDAGRunStepLog(ctx context.Context, request api.GetSubDAGRunStepLogRequestObject) (api.GetSubDAGRunStepLogResponseObject, error) {
	root := execution.NewDAGRunRef(request.Name, request.DagRunId)
	dagStatus, err := a.dagRunMgr.FindSubDAGRunStatus(ctx, root, request.SubDAGRunId)
	if err != nil {
		return &api.GetSubDAGRunStepLog404JSONResponse{
			Code:    api.ErrorCodeNotFound,
			Message: fmt.Sprintf("sub dag-run ID %s not found for DAG %s", request.SubDAGRunId, request.Name),
		}, nil
	}

	node, err := dagStatus.NodeByName(request.StepName)
	if err != nil {
		return &api.GetSubDAGRunStepLog404JSONResponse{
			Code:    api.ErrorCodeNotFound,
			Message: fmt.Sprintf("step %s not found in DAG %s", request.StepName, request.Name),
		}, nil
	}

	// Extract pagination parameters
	options := fileutil.LogReadOptions{
		Head:   valueOf(request.Params.Head),
		Tail:   valueOf(request.Params.Tail),
		Offset: valueOf(request.Params.Offset),
		Limit:  valueOf(request.Params.Limit),
	}

	var logFile = node.Stdout
	if *request.Params.Stream == api.StreamStderr {
		logFile = node.Stderr
	}

	// Use the new log utility function
	content, lineCount, totalLines, hasMore, isEstimate, err := fileutil.ReadLogContent(logFile, options)
	if err != nil {
		return nil, fmt.Errorf("error reading %s: %w", node.Stdout, err)
	}

	return &api.GetSubDAGRunStepLog200JSONResponse{
		Content:    content,
		LineCount:  ptrOf(lineCount),
		TotalLines: ptrOf(totalLines),
		HasMore:    ptrOf(hasMore),
		IsEstimate: ptrOf(isEstimate),
	}, nil
}

// UpdateSubDAGRunStepStatus implements api.StrictServerInterface.
func (a *API) UpdateSubDAGRunStepStatus(ctx context.Context, request api.UpdateSubDAGRunStepStatusRequestObject) (api.UpdateSubDAGRunStepStatusResponseObject, error) {
	if err := a.isAllowed(config.PermissionRunDAGs); err != nil {
		return nil, err
	}

	root := execution.NewDAGRunRef(request.Name, request.DagRunId)
	dagStatus, err := a.dagRunMgr.FindSubDAGRunStatus(ctx, root, request.SubDAGRunId)
	if err != nil {
		return &api.UpdateSubDAGRunStepStatus404JSONResponse{
			Code:    api.ErrorCodeNotFound,
			Message: fmt.Sprintf("sub dag-run ID %s not found for DAG %s", request.SubDAGRunId, request.Name),
		}, nil
	}
	if dagStatus.Status == core.Running {
		return &api.UpdateSubDAGRunStepStatus400JSONResponse{
			Code:    api.ErrorCodeBadRequest,
			Message: fmt.Sprintf("dag-run ID %s for DAG %s is still running", request.DagRunId, request.Name),
		}, nil
	}

	idxToUpdate := -1

	for idx, n := range dagStatus.Nodes {
		if n.Step.Name == request.StepName {
			idxToUpdate = idx
		}
	}
	if idxToUpdate < 0 {
		return &api.UpdateSubDAGRunStepStatus404JSONResponse{
			Code:    api.ErrorCodeNotFound,
			Message: fmt.Sprintf("step %s not found in DAG %s", request.StepName, request.Name),
		}, nil
	}

	dagStatus.Nodes[idxToUpdate].Status = nodeStatusMapping[request.Body.Status]

	if err := a.dagRunMgr.UpdateStatus(ctx, root, *dagStatus); err != nil {
		return nil, fmt.Errorf("error updating status: %w", err)
	}

	return &api.UpdateSubDAGRunStepStatus200Response{}, nil
}

var nodeStatusMapping = map[api.NodeStatus]core.NodeStatus{
	api.NodeStatusNotStarted: core.NodeNotStarted,
	api.NodeStatusRunning:    core.NodeRunning,
	api.NodeStatusFailed:     core.NodeFailed,
	api.NodeStatusCancelled:  core.NodeCanceled,
	api.NodeStatusSuccess:    core.NodeSucceeded,
	api.NodeStatusSkipped:    core.NodeSkipped,
}

func (a *API) RetryDAGRun(ctx context.Context, request api.RetryDAGRunRequestObject) (api.RetryDAGRunResponseObject, error) {
	if err := a.isAllowed(config.PermissionRunDAGs); err != nil {
		return nil, err
	}

	attempt, err := a.dagRunStore.FindAttempt(ctx, execution.NewDAGRunRef(request.Name, request.DagRunId))
	if err != nil {
		return nil, &Error{
			HTTPStatus: http.StatusNotFound,
			Code:       api.ErrorCodeNotFound,
			Message:    fmt.Sprintf("dag-run ID %s not found for DAG %s", request.DagRunId, request.Name),
		}
	}

	dag, err := attempt.ReadDAG(ctx)
	if err != nil {
		return nil, fmt.Errorf("error reading DAG: %w", err)
	}

	// Get count of running DAGs to check against maxActiveRuns (best effort)
	liveCount, err := a.procStore.CountAliveByDAGName(ctx, dag.ProcGroup(), dag.Name)
	if err != nil {
		return nil, fmt.Errorf("failed to access proc store: %w", err)
	}
	// Count queued DAG-runs and check against maxActiveRuns
	queuedRuns, err := a.queueStore.ListByDAGName(ctx, dag.ProcGroup(), dag.Name)
	if err != nil {
		return nil, fmt.Errorf("failed to read queue: %w", err)
	}
	// If the DAG has a queue configured and maxActiveRuns > 0, ensure the number
	// of active runs in the queue does not exceed this limit.
	if dag.MaxActiveRuns > 0 && len(queuedRuns)+liveCount >= dag.MaxActiveRuns {
		// The same DAG is already in the queue
		return nil, &Error{
			HTTPStatus: http.StatusConflict,
			Code:       api.ErrorCodeMaxRunReached,
			Message:    fmt.Sprintf("DAG %s is already in the queue (maxActiveRuns=%d), cannot retry", dag.Name, dag.MaxActiveRuns),
		}
	}

	if request.Body.StepName != nil && *request.Body.StepName != "" {
		spec := a.subCmdBuilder.Retry(dag, request.Body.DagRunId, *request.Body.StepName, true)
		if err := runtime.Start(ctx, spec); err != nil {
			return nil, fmt.Errorf("error retrying DAG step: %w", err)
		}
		return api.RetryDAGRun200Response{}, nil
	}

	spec := a.subCmdBuilder.Retry(dag, request.Body.DagRunId, "", false)
	if err := runtime.Start(ctx, spec); err != nil {
		return nil, fmt.Errorf("error retrying DAG: %w", err)
	}

	return api.RetryDAGRun200Response{}, nil
}

func (a *API) TerminateDAGRun(ctx context.Context, request api.TerminateDAGRunRequestObject) (api.TerminateDAGRunResponseObject, error) {
	if err := a.isAllowed(config.PermissionRunDAGs); err != nil {
		return nil, err
	}

	attempt, err := a.dagRunStore.FindAttempt(ctx, execution.NewDAGRunRef(request.Name, request.DagRunId))
	if err != nil {
		return nil, &Error{
			HTTPStatus: http.StatusNotFound,
			Code:       api.ErrorCodeNotFound,
			Message:    fmt.Sprintf("dag-run ID %s not found for DAG %s", request.DagRunId, request.Name),
		}
	}

	dag, err := attempt.ReadDAG(ctx)
	if err != nil {
		return nil, fmt.Errorf("error reading DAG: %w", err)
	}

	dagStatus, err := a.dagRunMgr.GetCurrentStatus(ctx, dag, request.DagRunId)
	if err != nil {
		return nil, &Error{
			HTTPStatus: http.StatusNotFound,
			Code:       api.ErrorCodeNotFound,
			Message:    fmt.Sprintf("DAG %s not found", request.Name),
		}
	}

	if dagStatus.Status != core.Running {
		return nil, &Error{
			HTTPStatus: http.StatusBadRequest,
			Code:       api.ErrorCodeNotRunning,
			Message:    "DAG is not running",
		}
	}

	if err := a.dagRunMgr.Stop(ctx, dag, dagStatus.DAGRunID); err != nil {
		return nil, fmt.Errorf("error stopping DAG: %w", err)
	}

	return api.TerminateDAGRun200Response{}, nil
}

func (a *API) DequeueDAGRun(ctx context.Context, request api.DequeueDAGRunRequestObject) (api.DequeueDAGRunResponseObject, error) {
	if err := a.isAllowed(config.PermissionRunDAGs); err != nil {
		return nil, err
	}

	dagRun := execution.NewDAGRunRef(request.Name, request.DagRunId)
	attempt, err := a.dagRunStore.FindAttempt(ctx, dagRun)
	if err != nil {
		return nil, &Error{
			HTTPStatus: http.StatusNotFound,
			Code:       api.ErrorCodeNotFound,
			Message:    fmt.Sprintf("dag-run ID %s not found for DAG %s", request.DagRunId, request.Name),
		}
	}

	dag, err := attempt.ReadDAG(ctx)
	if err != nil {
		return nil, fmt.Errorf("error reading DAG: %w", err)
	}

	latestStatus, err := a.dagRunMgr.GetCurrentStatus(ctx, dag, dagRun.ID)
	if err != nil {
		return nil, fmt.Errorf("error getting latest status: %w", err)
	}

	if latestStatus.Status != core.Queued {
		return nil, &Error{
			HTTPStatus: http.StatusBadRequest,
			Code:       api.ErrorCodeBadRequest,
			Message:    fmt.Sprintf("DAGRun status is not queued: %s", latestStatus.Status),
		}
	}

	spec := a.subCmdBuilder.Dequeue(dag, dagRun)
	if err := runtime.Run(ctx, spec); err != nil {
		return nil, fmt.Errorf("error dequeueing dag-run: %w", err)
	}

	return api.DequeueDAGRun200Response{}, nil
}

<<<<<<< HEAD
func (a *API) RescheduleDAGRun(ctx context.Context, request api.RescheduleDAGRunRequestObject) (api.RescheduleDAGRunResponseObject, error) {
	if err := a.isAllowed(config.PermissionRunDAGs); err != nil {
		return nil, err
	}

	attempt, err := a.dagRunStore.FindAttempt(ctx, execution.NewDAGRunRef(request.Name, request.DagRunId))
	if err != nil {
		return nil, &Error{
			HTTPStatus: http.StatusNotFound,
			Code:       api.ErrorCodeNotFound,
			Message:    fmt.Sprintf("dag-run ID %s not found for DAG %s", request.DagRunId, request.Name),
		}
	}

	status, err := attempt.ReadStatus(ctx)
	if err != nil {
		return nil, fmt.Errorf("failed to read status: %w", err)
	}

	dagSnapshot, err := attempt.ReadDAG(ctx)
	if err != nil {
		return nil, fmt.Errorf("failed to read DAG snapshot: %w", err)
	}

	dagCopy := *dagSnapshot
	dag := &dagCopy
	dag.Params = status.ParamsList

	var (
		nameOverride       string
		singleton          bool
		definitionStrategy string = "snapshot"
		newDagRunID        string
	)

	if body := request.Body; body != nil {
		if body.Params != nil && *body.Params != "" {
			return nil, &Error{
				HTTPStatus: http.StatusBadRequest,
				Code:       api.ErrorCodeBadRequest,
				Message:    "params override is not supported for reschedule",
			}
		}
		if body.Singleton != nil {
			singleton = *body.Singleton
		}
		if body.DagNameOverride != nil && *body.DagNameOverride != "" {
			nameOverride = *body.DagNameOverride
			if err := core.ValidateDAGName(nameOverride); err != nil {
				return nil, &Error{
					HTTPStatus: http.StatusBadRequest,
					Code:       api.ErrorCodeBadRequest,
					Message:    err.Error(),
				}
			}
			dag.Name = nameOverride
		}
		if body.DefinitionStrategy != nil {
			definitionStrategy = string(*body.DefinitionStrategy)
		}
		if body.NewDagRunId != nil && *body.NewDagRunId != "" {
			newDagRunID = *body.NewDagRunId
		}
	}

	if definitionStrategy != "snapshot" {
		return nil, &Error{
			HTTPStatus: http.StatusBadRequest,
			Code:       api.ErrorCodeBadRequest,
			Message:    fmt.Sprintf("definitionStrategy %q is not supported", definitionStrategy),
		}
	}

	if newDagRunID == "" {
		id, genErr := a.dagRunMgr.GenDAGRunID(ctx)
		if genErr != nil {
			return nil, fmt.Errorf("error generating dag-run ID: %w", genErr)
		}
		newDagRunID = id
	}

	if _, err := a.dagRunStore.FindAttempt(ctx, execution.NewDAGRunRef(dag.Name, newDagRunID)); err == nil {
		return nil, &Error{
			HTTPStatus: http.StatusConflict,
			Code:       api.ErrorCodeAlreadyExists,
			Message:    fmt.Sprintf("dag-run ID %s already exists for DAG %s", newDagRunID, dag.Name),
		}
	} else if !errors.Is(err, execution.ErrDAGRunIDNotFound) {
		return nil, fmt.Errorf("failed to verify dag-run ID uniqueness: %w", err)
	}

	liveCount, err := a.procStore.CountAliveByDAGName(ctx, dag.ProcGroup(), dag.Name)
	if err != nil {
		return nil, fmt.Errorf("failed to access proc store: %w", err)
	}

	if singleton || dag.MaxActiveRuns == 1 {
		if liveCount > 0 {
			return nil, &Error{
				HTTPStatus: http.StatusConflict,
				Code:       api.ErrorCodeMaxRunReached,
				Message:    fmt.Sprintf("DAG %s is already running, cannot start", dag.Name),
			}
		}
	}

	queuedRuns, err := a.queueStore.ListByDAGName(ctx, dag.ProcGroup(), dag.Name)
	if err != nil {
		return nil, fmt.Errorf("failed to read queue: %w", err)
	}

	if dag.MaxActiveRuns > 0 && len(queuedRuns)+liveCount >= dag.MaxActiveRuns {
		return nil, &Error{
			HTTPStatus: http.StatusConflict,
			Code:       api.ErrorCodeMaxRunReached,
			Message:    fmt.Sprintf("DAG %s is already in the queue (maxActiveRuns=%d), cannot start", dag.Name, dag.MaxActiveRuns),
		}
	}

	logger.Info(ctx, "Rescheduling dag-run",
		"action", "reschedule",
		"dag", dag.Name,
		"fromDagRunId", request.DagRunId,
		"dagRunId", newDagRunID,
	)

	if err := a.startDAGRunWithOptions(ctx, dag, startDAGRunOptions{
		dagRunID:     newDagRunID,
		nameOverride: nameOverride,
		singleton:    singleton,
		fromRunID:    request.DagRunId,
		target:       request.Name,
	}); err != nil {
		return nil, fmt.Errorf("failed to start dag-run: %w", err)
	}

	queued := false
	if dagStatus, _ := a.dagRunMgr.GetCurrentStatus(ctx, dag, newDagRunID); dagStatus != nil {
		queued = dagStatus.Status == core.Queued
	}

	return api.RescheduleDAGRun200JSONResponse{
		DagRunId: newDagRunID,
		Queued:   queued,
	}, nil
=======
// GetSubDAGRuns returns timing and status information for all sub DAG runs
func (a *API) GetSubDAGRuns(ctx context.Context, request api.GetSubDAGRunsRequestObject) (api.GetSubDAGRunsResponseObject, error) {
	dagName := request.Name
	dagRunId := request.DagRunId

	// Get the parent DAG run status
	parentRef := execution.NewDAGRunRef(dagName, dagRunId)
	dagStatus, err := a.dagRunMgr.GetSavedStatus(ctx, parentRef)
	if err != nil {
		return &api.GetSubDAGRuns404JSONResponse{
			Code:    api.ErrorCodeNotFound,
			Message: fmt.Sprintf("dag-run ID %s not found for DAG %s", dagRunId, dagName),
		}, nil
	}

	subRuns := make([]api.SubDAGRunDetail, 0)

	// Iterate through all nodes to find sub DAG runs
	for _, node := range dagStatus.Nodes {
		// Skip nodes without sub DAG runs
		if len(node.SubRuns) == 0 && len(node.SubRunsRepeated) == 0 {
			continue
		}

		// Collect regular sub runs
		for _, subRun := range node.SubRuns {
			detail, err := a.getSubDAGRunDetail(ctx, parentRef, subRun.DAGRunID, subRun.Params)
			if err != nil {
				// Skip if we can't fetch details
				continue
			}
			subRuns = append(subRuns, detail)
		}

		// Collect repeated sub runs
		for _, subRun := range node.SubRunsRepeated {
			detail, err := a.getSubDAGRunDetail(ctx, parentRef, subRun.DAGRunID, subRun.Params)
			if err != nil {
				// Skip if we can't fetch details
				continue
			}
			subRuns = append(subRuns, detail)
		}
	}

	return &api.GetSubDAGRuns200JSONResponse{
		SubRuns: subRuns,
	}, nil
}

// getSubDAGRunDetail fetches timing and status info for a single sub DAG run
func (a *API) getSubDAGRunDetail(ctx context.Context, parentRef execution.DAGRunRef, subRunID string, params string) (api.SubDAGRunDetail, error) {
	// Use FindSubDAGRunStatus to properly fetch sub DAG run from parent's storage
	status, err := a.dagRunMgr.FindSubDAGRunStatus(ctx, parentRef, subRunID)
	if err != nil {
		return api.SubDAGRunDetail{}, err
	}

	detail := api.SubDAGRunDetail{
		DagRunId:    subRunID,
		Status:      api.Status(status.Status),
		StatusLabel: api.StatusLabel(status.Status.String()),
		StartedAt:   status.StartedAt,
		FinishedAt:  &status.FinishedAt,
	}

	if params != "" {
		detail.Params = &params
	}

	return detail, nil
>>>>>>> 60ecee1f
}<|MERGE_RESOLUTION|>--- conflicted
+++ resolved
@@ -694,7 +694,6 @@
 	return api.DequeueDAGRun200Response{}, nil
 }
 
-<<<<<<< HEAD
 func (a *API) RescheduleDAGRun(ctx context.Context, request api.RescheduleDAGRunRequestObject) (api.RescheduleDAGRunResponseObject, error) {
 	if err := a.isAllowed(config.PermissionRunDAGs); err != nil {
 		return nil, err
@@ -840,7 +839,8 @@
 		DagRunId: newDagRunID,
 		Queued:   queued,
 	}, nil
-=======
+}
+
 // GetSubDAGRuns returns timing and status information for all sub DAG runs
 func (a *API) GetSubDAGRuns(ctx context.Context, request api.GetSubDAGRunsRequestObject) (api.GetSubDAGRunsResponseObject, error) {
 	dagName := request.Name
@@ -912,5 +912,4 @@
 	}
 
 	return detail, nil
->>>>>>> 60ecee1f
 }