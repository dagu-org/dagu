--- conflicted
+++ resolved
@@ -13,15 +13,11 @@
 	// GetDAG retrieves a DAG by its name.
 	GetDAG(ctx context.Context, name string) (*DAG, error)
 	// GetChildDAGRunStatus retrieves the status of a child dag-run by its ID and the root dag-run reference.
-<<<<<<< HEAD
-	GetChildDAGRunStatus(ctx context.Context, dagRunID string, rootDAGRun DAGRunRef) (*Status, error)
+	GetChildDAGRunStatus(ctx context.Context, dagRunID string, rootDAGRun DAGRunRef) (*RunStatus, error)
 	// IsChildDAGRunCompleted checks if a child dag-run has completed.
 	IsChildDAGRunCompleted(ctx context.Context, dagRunID string, rootDAGRun DAGRunRef) (bool, error)
 	// RequestChildCancel requests cancellation of a child dag-run.
 	RequestChildCancel(ctx context.Context, dagRunID string, rootDAGRun DAGRunRef) error
-=======
-	GetChildDAGRunStatus(ctx context.Context, dagRunID string, rootDAGRun DAGRunRef) (*RunStatus, error)
->>>>>>> 773fbe5b
 }
 
 // ChildDAGRunStatus is an interface that represents the status of a child dag-run.
@@ -33,12 +29,6 @@
 	// Params is the parameters of the DAG.
 	Params string
 	// Outputs is the outputs of the dag-run.
-<<<<<<< HEAD
-	Outputs map[string]string `json:"outputs,omitempty"`
-	// Success indicates if the dag-run completed successfully.
-	// True means the DAG finished with success status, false means it failed, was canceled, or had partial success.
-	Success bool `json:"success"`
-=======
 	Outputs map[string]string
 	// Status is the execution status of the dag-run.
 	Status status.Status
@@ -59,5 +49,4 @@
 		Outputs:  r.Outputs,
 		Status:   r.Status.String(),
 	}, "", "  ")
->>>>>>> 773fbe5b
 }