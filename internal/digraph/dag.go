--- conflicted
+++ resolved
@@ -201,11 +201,345 @@
 	}
 }
 
-<<<<<<< HEAD
 // QueueName returns the name of the queue for this DAG.
 // If the queue is not set, it returns the DAG name as the default queue name.
 func (d *DAG) QueueName() string {
-=======
+	// If the queue is not set, return the default queue name.
+	if d.Queue == "" {
+		return d.Name
+	}
+	return d.Queue
+}
+
+// ProcGroup returns the process group name for this DAG.
+// This is used for process tracking and queue management.
+func (d *DAG) ProcGroup() string {
+	return d.QueueName()
+}
+
+// QueueProcName returns the name used for process tracking in the queue.
+// This is an alias for QueueName for backward compatibility.
+func (d *DAG) QueueProcName() string {
+	return d.QueueName()
+}
+
+// FileName returns the filename of the DAG without the extension.
+func (d *DAG) FileName() string {
+	if d.Location == "" {
+		return ""
+	}
+	return fileutil.TrimYAMLFileExtension(filepath.Base(d.Location))
+}
+
+// Schedule contains the cron expression and the parsed cron schedule.
+type Schedule struct {
+	// Expression is the cron expression.
+	Expression string `json:"expression"`
+	// Parsed is the parsed cron schedule.
+	Parsed cron.Schedule `json:"-"`
+}
+
+// MarshalJSON implements the json.Marshaler interface.
+func (s Schedule) MarshalJSON() ([]byte, error) {
+	// Create a temporary struct for marshaling
+	type ScheduleAlias struct {
+		Expression string `json:"expression"`
+	}
+
+	return json.Marshal(ScheduleAlias{
+		Expression: s.Expression,
+	})
+}
+
+// UnmarshalJSON implements the json.Unmarshaler interface.
+// and also parses the cron expression to populate the Parsed field.
+func (s *Schedule) UnmarshalJSON(data []byte) error {
+	// Create a temporary struct for unmarshaling
+	type ScheduleAlias struct {
+		Expression string `json:"expression"`
+	}
+
+	var alias ScheduleAlias
+	if err := json.Unmarshal(data, &alias); err != nil {
+		return err
+	}
+
+	s.Expression = alias.Expression
+
+	// Parse the cron expression to populate the Parsed field
+	if s.Expression != "" {
+		parsed, err := cron.ParseStandard(s.Expression)
+		if err != nil {
+			return fmt.Errorf("invalid cron expression %q: %w", s.Expression, err)
+		}
+		s.Parsed = parsed
+	}
+
+	return nil
+}
+
+// HandlerOn contains the steps to be executed on different events in the DAG.
+type HandlerOn struct {
+	Failure *Step `json:"failure,omitempty"`
+	Success *Step `json:"success,omitempty"`
+	Cancel  *Step `json:"cancel,omitempty"`
+	Exit    *Step `json:"exit,omitempty"`
+}
+
+// MailOn contains the conditions to send mail.
+type MailOn struct {
+	Failure bool `json:"failure,omitempty"`
+	Success bool `json:"success,omitempty"`
+}
+
+// SMTPConfig contains the SMTP configuration.
+type SMTPConfig struct {
+	Host     string `json:"host,omitempty"`
+	Port     string `json:"port,omitempty"`
+	Username string `json:"username,omitempty"`
+	Password string `json:"password,omitempty"`
+}
+
+// MailConfig contains the mail configuration.
+type MailConfig struct {
+	From       string   `json:"from,omitempty"`
+	To         []string `json:"to,omitempty"`
+	Prefix     string   `json:"prefix,omitempty"`
+	AttachLogs bool     `json:"attachLogs,omitempty"`
+}
+
+// OTelConfig contains the OpenTelemetry configuration.
+type OTelConfig struct {
+	Enabled  bool              `json:"enabled,omitempty"`
+	Endpoint string            `json:"endpoint,omitempty"`
+	Headers  map[string]string `json:"headers,omitempty"`
+	Insecure bool              `json:"insecure,omitempty"`
+	Timeout  time.Duration     `json:"timeout,omitempty"`
+	Resource map[string]any    `json:"resource,omitempty"`
+}
+
+// RunConfig contains configuration for controlling user interactions during DAG runs.
+type RunConfig struct {
+	AllowEditParams bool `json:"allowEditParams,omitempty"` // Allow users to edit parameters when starting DAG
+	AllowEditRunId  bool `json:"allowEditRunId,omitempty"`  // Allow users to specify custom run IDs
+}
+
+// HandlerType is the type of the handler.
+type HandlerType string
+
+const (
+	HandlerOnSuccess HandlerType = "onSuccess"
+	HandlerOnFailure HandlerType = "onFailure"
+	HandlerOnCancel  HandlerType = "onCancel"
+	HandlerOnExit    HandlerType = "onExit"
+)
+
+func (h HandlerType) String() string {
+	return string(h)
+}
+
+// ParseHandlerType converts a string to a HandlerType.
+func ParseHandlerType(s string) HandlerType {
+	return handlerMapping[s]
+}
+
+var handlerMapping = map[string]HandlerType{
+	"onSuccess": HandlerOnSuccess,
+	"onFailure": HandlerOnFailure,
+	"onCancel":  HandlerOnCancel,
+	"onExit":    HandlerOnExit,
+}
+
+// HasTag checks if the DAG has the given tag.
+func (d *DAG) HasTag(tag string) bool {
+	for _, t := range d.Tags {
+		if t == tag {
+			return true
+		}
+	}
+	return false
+}
+
+// SockAddr returns the unix socket address for the DAG.
+// The address is used to communicate with the agent process.
+func (d *DAG) SockAddr(dagRunID string) string {
+	if d.Location != "" {
+		return SockAddr(d.Location, "")
+	}
+	return SockAddr(d.Name, dagRunID)
+}
+
+// SockAddrForChildDAGRun returns the unix socket address for a specific dag-run ID.
+// This is used to control child dag-runs.
+func (d *DAG) SockAddrForChildDAGRun(dagRunID string) string {
+	return SockAddr(d.GetName(), dagRunID)
+}
+
+// GetName returns the name of the DAG.
+// If the name is not set, it returns the default name (filename without extension).
+func (d *DAG) GetName() string {
+	name := d.Name
+	if name != "" {
+		return name
+	}
+	return defaultName(d.Location)
+}
+
+// String implements the Stringer interface.
+// String returns a formatted string representation of the DAG
+func (d *DAG) String() string {
+	var sb strings.Builder
+
+	sb.WriteString("{\n")
+	fmt.Fprintf(&sb, "\tName: %s\n", d.Name)
+	fmt.Fprintf(&sb, "\tDescription: %s\n", strings.TrimSpace(d.Description))
+	fmt.Fprintf(&sb, "\tParams: %v\n", strings.Join(d.Params, ", "))
+	fmt.Fprintf(&sb, "\tLogDir: %v\n", d.LogDir)
+
+	for i, step := range d.Steps {
+		fmt.Fprintf(&sb, "\tStep%d: %s\n", i, step.String())
+	}
+
+	sb.WriteString("}\n")
+	return sb.String()
+}
+
+// Validate performs basic validation of the DAG structure
+func (d *DAG) Validate() error {
+	// Ensure all referenced steps exist
+	stepMap := make(map[string]bool)
+	for _, step := range d.Steps {
+		stepMap[step.Name] = true
+	}
+
+	// Check dependencies
+	for _, step := range d.Steps {
+		for _, dep := range step.Depends {
+			if !stepMap[dep] {
+				var errList error = ErrorList{
+					wrapError("depends", dep, fmt.Errorf("step %s depends on non-existent step", step.Name)),
+				}
+				return errList
+			}
+		}
+	}
+
+	return nil
+}
+
+// initializeDefaults sets the default values for the DAG.
+func (d *DAG) initializeDefaults() {
+	// Set the name if not set.
+	if d.Name == "" {
+		d.Name = defaultName(d.Location)
+	}
+
+	// Set default type to chain if not specified.
+	if d.Type == "" {
+		d.Type = TypeChain
+	}
+
+	// Set default history retention days to 30 if not specified.
+	if d.HistRetentionDays == 0 {
+		d.HistRetentionDays = defaultDAGRunRetentionDays
+	}
+
+	// Set default max cleanup time to 60 seconds if not specified.
+	if d.MaxCleanUpTime == 0 {
+		d.MaxCleanUpTime = defaultMaxCleanUpTime
+	}
+
+	// Set default max active runs to 1 only when not specified (0).
+	// MaxActiveRuns < 0 means queueing is disabled for this DAG.
+	if d.MaxActiveRuns == 0 {
+		d.MaxActiveRuns = 1
+	}
+
+	// Set default max output size to 1MB if not specified.
+	if d.MaxOutputSize == 0 {
+		d.MaxOutputSize = 1024 * 1024 // 1MB
+	}
+
+	// Ensure we have a valid working directory
+	var workDir = "."
+	if d.Location != "" {
+		workDir = filepath.Dir(d.Location)
+	}
+
+	// Setup steps and handlers with the working directory
+	d.setupSteps(workDir)
+	d.setupHandlers(workDir)
+}
+
+// setupSteps initializes all steps
+func (d *DAG) setupSteps(workDir string) {
+	for i := range d.Steps {
+		d.Steps[i].setup(workDir)
+	}
+}
+
+// setupHandlers initializes all event handlers
+func (d *DAG) setupHandlers(workDir string) {
+	handlers := []*Step{
+		d.HandlerOn.Exit,
+		d.HandlerOn.Success,
+		d.HandlerOn.Failure,
+		d.HandlerOn.Cancel,
+	}
+
+	for _, handler := range handlers {
+		if handler != nil {
+			handler.setup(workDir)
+		}
+	}
+}
+
+// TaskOption is a function that modifies a coordinatorv1.Task.
+type TaskOption func(*coordinatorv1.Task)
+
+// WithRootDagRun sets the root DAG run name and ID in the task.
+func WithRootDagRun(ref DAGRunRef) TaskOption {
+	return func(task *coordinatorv1.Task) {
+		if ref.Name == "" || ref.ID == "" {
+			return // No root DAG run reference provided
+		}
+		task.RootDagRunName = ref.Name
+		task.RootDagRunId = ref.ID
+	}
+}
+
+// WithParentDagRun sets the parent DAG run name and ID in the task.
+func WithParentDagRun(ref DAGRunRef) TaskOption {
+	return func(task *coordinatorv1.Task) {
+		if ref.Name == "" || ref.ID == "" {
+			return // No parent DAG run reference provided
+		}
+		task.ParentDagRunName = ref.Name
+		task.ParentDagRunId = ref.ID
+	}
+}
+
+// WithTaskParams sets the parameters for the task.
+func WithTaskParams(params string) TaskOption {
+	return func(task *coordinatorv1.Task) {
+		task.Params = params
+	}
+}
+
+// WithWorkerSelector sets the worker selector labels for the task.
+func WithWorkerSelector(selector map[string]string) TaskOption {
+	return func(task *coordinatorv1.Task) {
+		task.WorkerSelector = selector
+	}
+}
+
+// WithStep sets the step name for retry operations.
+func WithStep(step string) TaskOption {
+	return func(task *coordinatorv1.Task) {
+		task.Step = step
+	}
+}
+
 // ProcGroup returns the name of the process group for this DAG.
 // The process group name is used to identify and manage related DAG executions.
 //
@@ -220,18 +554,11 @@
 // This allows the scheduler to control how many DAGs can run simultaneously
 // within the same process group.
 func (d *DAG) ProcGroup() string {
->>>>>>> deed11a6
 	// If the queue is not set, return the default queue name.
 	if d.Queue != "" {
 		return d.Queue
 	}
 	return d.Name
-}
-
-// QueueProcName returns the name used for process tracking in the queue.
-// This is an alias for QueueName for backward compatibility.
-func (d *DAG) QueueProcName() string {
-	return d.QueueName()
 }
 
 // FileName returns the filename of the DAG without the extension.
@@ -329,12 +656,6 @@
 	Resource map[string]any    `json:"resource,omitempty"`
 }
 
-// RunConfig contains configuration for controlling user interactions during DAG runs.
-type RunConfig struct {
-	AllowEditParams bool `json:"allowEditParams,omitempty"` // Allow users to edit parameters when starting DAG
-	AllowEditRunId  bool `json:"allowEditRunId,omitempty"`  // Allow users to specify custom run IDs
-}
-
 // HandlerType is the type of the handler.
 type HandlerType string
 
@@ -359,150 +680,6 @@
 	"onFailure": HandlerOnFailure,
 	"onCancel":  HandlerOnCancel,
 	"onExit":    HandlerOnExit,
-}
-
-// HasTag checks if the DAG has the given tag.
-func (d *DAG) HasTag(tag string) bool {
-	for _, t := range d.Tags {
-		if t == tag {
-			return true
-		}
-	}
-	return false
-}
-
-// SockAddr returns the unix socket address for the DAG.
-// The address is used to communicate with the agent process.
-func (d *DAG) SockAddr(dagRunID string) string {
-	if d.Location != "" {
-		return SockAddr(d.Location, "")
-	}
-	return SockAddr(d.Name, dagRunID)
-}
-
-// SockAddrForChildDAGRun returns the unix socket address for a specific dag-run ID.
-// This is used to control child dag-runs.
-func (d *DAG) SockAddrForChildDAGRun(dagRunID string) string {
-	return SockAddr(d.GetName(), dagRunID)
-}
-
-// GetName returns the name of the DAG.
-// If the name is not set, it returns the default name (filename without extension).
-func (d *DAG) GetName() string {
-	name := d.Name
-	if name != "" {
-		return name
-	}
-	return defaultName(d.Location)
-}
-
-// String implements the Stringer interface.
-// String returns a formatted string representation of the DAG
-func (d *DAG) String() string {
-	var sb strings.Builder
-
-	sb.WriteString("{\n")
-	fmt.Fprintf(&sb, "\tName: %s\n", d.Name)
-	fmt.Fprintf(&sb, "\tDescription: %s\n", strings.TrimSpace(d.Description))
-	fmt.Fprintf(&sb, "\tParams: %v\n", strings.Join(d.Params, ", "))
-	fmt.Fprintf(&sb, "\tLogDir: %v\n", d.LogDir)
-
-	for i, step := range d.Steps {
-		fmt.Fprintf(&sb, "\tStep%d: %s\n", i, step.String())
-	}
-
-	sb.WriteString("}\n")
-	return sb.String()
-}
-
-// Validate performs basic validation of the DAG structure
-func (d *DAG) Validate() error {
-	// Ensure all referenced steps exist
-	stepMap := make(map[string]bool)
-	for _, step := range d.Steps {
-		stepMap[step.Name] = true
-	}
-
-	// Check dependencies
-	for _, step := range d.Steps {
-		for _, dep := range step.Depends {
-			if !stepMap[dep] {
-				var errList error = ErrorList{
-					wrapError("depends", dep, fmt.Errorf("step %s depends on non-existent step", step.Name)),
-				}
-				return errList
-			}
-		}
-	}
-
-	return nil
-}
-
-// initializeDefaults sets the default values for the DAG.
-func (d *DAG) initializeDefaults() {
-	// Set the name if not set.
-	if d.Name == "" {
-		d.Name = defaultName(d.Location)
-	}
-
-	// Set default type to chain if not specified.
-	if d.Type == "" {
-		d.Type = TypeChain
-	}
-
-	// Set default history retention days to 30 if not specified.
-	if d.HistRetentionDays == 0 {
-		d.HistRetentionDays = defaultDAGRunRetentionDays
-	}
-
-	// Set default max cleanup time to 60 seconds if not specified.
-	if d.MaxCleanUpTime == 0 {
-		d.MaxCleanUpTime = defaultMaxCleanUpTime
-	}
-
-	// Set default max active runs to 1 only when not specified (0).
-	// MaxActiveRuns < 0 means queueing is disabled for this DAG.
-	if d.MaxActiveRuns == 0 {
-		d.MaxActiveRuns = 1
-	}
-
-	// Set default max output size to 1MB if not specified.
-	if d.MaxOutputSize == 0 {
-		d.MaxOutputSize = 1024 * 1024 // 1MB
-	}
-
-	// Ensure we have a valid working directory
-	var workDir = "."
-	if d.Location != "" {
-		workDir = filepath.Dir(d.Location)
-	}
-
-	// Setup steps and handlers with the working directory
-	d.setupSteps(workDir)
-	d.setupHandlers(workDir)
-}
-
-// setupSteps initializes all steps
-func (d *DAG) setupSteps(workDir string) {
-	for i := range d.Steps {
-		d.Steps[i].setup(workDir)
-	}
-}
-
-// setupHandlers initializes all event handlers
-func (d *DAG) setupHandlers(workDir string) {
-	handlers := []*Step{
-		d.HandlerOn.Exit,
-		d.HandlerOn.Success,
-		d.HandlerOn.Failure,
-		d.HandlerOn.Cancel,
-	}
-
-	for _, handler := range handlers {
-		if handler != nil {
-			handler.setup(workDir)
-		}
-	}
 }
 
 // SockAddr returns the unix socket address for the DAG.
