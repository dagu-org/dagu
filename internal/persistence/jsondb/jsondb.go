// Copyright (C) 2024 The Daguflow/Dagu Authors
//
// This program is free software: you can redistribute it and/or modify
// it under the terms of the GNU General Public License as published by
// the Free Software Foundation, either version 3 of the License, or
// (at your option) any later version.
//
// This program is distributed in the hope that it will be useful,
// but WITHOUT ANY WARRANTY; without even the implied warranty of
// MERCHANTABILITY or FITNESS FOR A PARTICULAR PURPOSE. See the
// GNU General Public License for more details.
//
// You should have received a copy of the GNU General Public License
// along with this program. If not, see <https://www.gnu.org/licenses/>.
package jsondb

import (
	"bufio"
	// nolint: gosec
	"crypto/md5"
	"encoding/hex"
	"errors"
	"fmt"
	"io"
	"log"
	"os"
	"path/filepath"
	"regexp"
	"sort"
	"strings"
	"time"

	"github.com/daguflow/dagu/internal/persistence"
	"github.com/daguflow/dagu/internal/persistence/filecache"
	"github.com/daguflow/dagu/internal/persistence/model"
	"github.com/daguflow/dagu/internal/util"
)

var (
	_ persistence.HistoryStore = (*JSONDB)(nil)
<<<<<<< HEAD

	errRequestIDNotFound  = errors.New("request ID not found")
	errCreateNewDirectory = errors.New("failed to create new directory")
	errDAGFileEmpty       = errors.New("dagFile is empty")

	rTimestamp = regexp.MustCompile(`2\d{7}.\d{2}:\d{2}:\d{2}`)
)

const (
	defaultCacheSize = 300
	requestIDLenSafe = 8
	extDat           = ".dat"
	dateTimeFormat   = "20060102.15:04:05.000"
	dateFormat       = "20060102"
)

=======

	errRequestIDNotFound  = errors.New("request ID not found")
	errCreateNewDirectory = errors.New("failed to create new directory")
	errDAGFileEmpty       = errors.New("dagFile is empty")

	rTimestamp = regexp.MustCompile(`2\d{7}.\d{2}:\d{2}:\d{2}`)
)

const (
	defaultCacheSize = 300
	requestIDLenSafe = 8
	extDat           = ".dat"
	dateTimeFormat   = "20060102.15:04:05.000"
	dateFormat       = "20060102"
)

>>>>>>> 69d63e94
// JSONDB manages DAGs status files in local storage.
type JSONDB struct {
	location          string
	writer            *writer
	cache             *filecache.Cache[*model.Status]
	latestStatusToday bool
}

// New creates a new JSONDB with default configuration.
func New(location string, latestStatusToday bool) *JSONDB {
	s := &JSONDB{
		location:          location,
		cache:             filecache.New[*model.Status](defaultCacheSize, 3*time.Hour),
		latestStatusToday: latestStatusToday,
	}
	s.cache.StartEviction()
	return s
}

func (s *JSONDB) Update(dagFile, requestID string, status *model.Status) error {
	f, err := s.FindByRequestID(dagFile, requestID)
	if err != nil {
		return err
	}
	w := &writer{target: f.File}
	if err := w.open(); err != nil {
		return err
	}
	defer func() {
		s.cache.Invalidate(f.File)
		_ = w.close()
	}()
	return w.write(status)
}

func (s *JSONDB) Open(dagFile string, t time.Time, requestID string) error {
	writer, _, err := s.newWriter(dagFile, t, requestID)
	if err != nil {
		return err
	}
	if err := writer.open(); err != nil {
		return err
	}
	s.writer = writer
	return nil
}

func (s *JSONDB) Write(status *model.Status) error {
	return s.writer.write(status)
}

func (s *JSONDB) Close() error {
	if s.writer == nil {
		return nil
	}
	defer func() {
		_ = s.writer.close()
		s.writer = nil
	}()
<<<<<<< HEAD
	if err := s.Compact(s.writer.dagFile, s.writer.target); err != nil {
=======
	if err := s.Compact(s.writer.target); err != nil {
>>>>>>> 69d63e94
		return err
	}
	s.cache.Invalidate(s.writer.target)
	return s.writer.close()
}

func (s *JSONDB) newWriter(dagFile string, t time.Time, requestID string) (*writer, string, error) {
	f, err := s.newFile(dagFile, t, requestID)
	if err != nil {
		return nil, "", err
	}
	w := &writer{target: f, dagFile: dagFile}
	return w, f, nil
}

func (s *JSONDB) ReadStatusRecent(dagFile string, n int) []*model.StatusFile {
	var ret []*model.StatusFile
	files := s.latest(s.globPattern(dagFile), n)
	for _, file := range files {
		status, err := s.cache.LoadLatest(file, func() (*model.Status, error) {
			return ParseFile(file)
		})
		if err != nil {
			continue
		}
		ret = append(ret, &model.StatusFile{
			File:   file,
			Status: status,
		})
	}
	return ret
}

func (s *JSONDB) ReadStatusToday(dagFile string) (*model.Status, error) {
	file, err := s.latestToday(dagFile, time.Now(), s.latestStatusToday)
	if err != nil {
		return nil, err
	}
	return s.cache.LoadLatest(file, func() (*model.Status, error) {
		return ParseFile(file)
	})
}

func (s *JSONDB) FindByRequestID(dagFile string, requestID string) (*model.StatusFile, error) {
	if requestID == "" {
		return nil, errRequestIDNotFound
	}
	matches, err := filepath.Glob(s.globPattern(dagFile))
	if err != nil {
		return nil, err
	}
	sort.Sort(sort.Reverse(sort.StringSlice(matches)))
	for _, f := range matches {
		status, err := ParseFile(f)
		if err != nil {
			log.Printf("parsing failed %s : %s", f, err)
			continue
		}
		if status != nil && status.RequestID == requestID {
			return &model.StatusFile{
				File:   f,
				Status: status,
			}, nil
		}
	}
	return nil, fmt.Errorf("%w : %s", persistence.ErrRequestIDNotFound, requestID)
}

func (s *JSONDB) RemoveAll(dagFile string) error {
	return s.RemoveOld(dagFile, 0)
}

func (s *JSONDB) RemoveOld(dagFile string, retentionDays int) error {
	if retentionDays < 0 {
		return nil
	}
	matches, err := filepath.Glob(s.globPattern(dagFile))
	if err != nil {
		return err
	}
	ot := time.Now().AddDate(0, 0, -retentionDays)
	var lastErr error
	for _, m := range matches {
		info, err := os.Stat(m)
		if err != nil {
			continue
		}
		if info.ModTime().Before(ot) {
			if err := os.Remove(m); err != nil {
				lastErr = err
			}
		}
	}
	return lastErr
}

<<<<<<< HEAD
func (s *JSONDB) Compact(_, original string) error {
=======
func (s *JSONDB) Compact(original string) error {
>>>>>>> 69d63e94
	status, err := ParseFile(original)
	if err == io.EOF {
		return nil
	}
	if err != nil {
		return err
	}

	newFile := fmt.Sprintf("%s_c.dat", strings.TrimSuffix(filepath.Base(original), filepath.Ext(original)))
	f := filepath.Join(filepath.Dir(original), newFile)
	w := &writer{target: f}
	if err := w.open(); err != nil {
		return err
	}
	defer w.close()

	if err := w.write(status); err != nil {
		if removeErr := os.Remove(f); removeErr != nil {
			log.Printf("failed to remove %s : %s", f, removeErr)
		}
		return err
	}

	return os.Remove(original)
}

func (s *JSONDB) Rename(oldID, newID string) error {
	on := util.AddYamlExtension(oldID)
	nn := util.AddYamlExtension(newID)

	oldDir := s.getDirectory(on, prefix(on))
	newDir := s.getDirectory(nn, prefix(nn))
	if !s.exists(oldDir) {
		return nil
	}
	if !s.exists(newDir) {
		if err := os.MkdirAll(newDir, 0755); err != nil {
			return fmt.Errorf("%w: %s : %s", errCreateNewDirectory, newDir, err)
		}
	}
	matches, err := filepath.Glob(s.globPattern(on))
	if err != nil {
		return err
	}
	oldPrefix := filepath.Base(s.prefixWithDirectory(on))
	newPrefix := filepath.Base(s.prefixWithDirectory(nn))
	for _, m := range matches {
		base := filepath.Base(m)
		f := strings.Replace(base, oldPrefix, newPrefix, 1)
		if err := os.Rename(m, filepath.Join(newDir, f)); err != nil {
			log.Printf("failed to rename %s to %s: %s", m, f, err)
		}
	}
	if files, _ := os.ReadDir(oldDir); len(files) == 0 {
		_ = os.Remove(oldDir)
	}
	return nil
}

func (s *JSONDB) getDirectory(name string, prefix string) string {
	// nolint: gosec
	h := md5.New()
	_, _ = h.Write([]byte(name))
	v := hex.EncodeToString(h.Sum(nil))
	return filepath.Join(s.location, fmt.Sprintf("%s-%s", prefix, v))
}

func (s *JSONDB) newFile(dagFile string, t time.Time, requestID string) (string, error) {
	if dagFile == "" {
		return "", errDAGFileEmpty
	}
	return fmt.Sprintf(
		"%s.%s.%s.dat",
		s.prefixWithDirectory(dagFile),
		t.Format(dateTimeFormat),
		util.TruncString(requestID, requestIDLenSafe),
	), nil
}

func (s *JSONDB) latestToday(dagFile string, day time.Time, latestStatusToday bool) (string, error) {
	var pattern string
	if latestStatusToday {
		pattern = fmt.Sprintf("%s.%s*.*.dat", s.prefixWithDirectory(dagFile), day.Format(dateFormat))
	} else {
		pattern = fmt.Sprintf("%s.*.*.dat", s.prefixWithDirectory(dagFile))
	}
	matches, err := filepath.Glob(pattern)
	if err != nil || len(matches) == 0 {
		return "", persistence.ErrNoStatusDataToday
	}
	ret := filterLatest(matches, 1)
	if len(ret) == 0 {
		return "", persistence.ErrNoStatusData
	}
	return ret[0], nil
}

func (s *JSONDB) latest(pattern string, n int) []string {
	matches, err := filepath.Glob(pattern)
	if err != nil || len(matches) == 0 {
		return nil
	}
	return filterLatest(matches, n)
}

func (s *JSONDB) globPattern(dagFile string) string {
	return s.prefixWithDirectory(dagFile) + "*" + extDat
}

func (s *JSONDB) prefixWithDirectory(dagFile string) string {
	p := prefix(dagFile)
	return filepath.Join(s.getDirectory(dagFile, p), p)
}

func (s *JSONDB) exists(path string) bool {
	_, err := os.Stat(path)
	return !os.IsNotExist(err)
}

func ParseFile(file string) (*model.Status, error) {
	f, err := os.Open(file)
	if err != nil {
		log.Printf("failed to open file. err: %v", err)
		return nil, err
	}
	defer f.Close()

	var (
		offset int64
		ret    *model.Status
	)
	for {
		line, err := readLineFrom(f, offset)
		if err == io.EOF {
			if ret == nil {
				return nil, err
			}
			return ret, nil
		} else if err != nil {
			return nil, err
		}
		offset += int64(len(line)) + 1 // +1 for newline
		if len(line) > 0 {
			m, err := model.StatusFromJSON(string(line))
			if err == nil {
				ret = m
			}
		}
	}
}

func filterLatest(files []string, n int) []string {
	if len(files) == 0 {
		return nil
	}
	sort.Slice(files, func(i, j int) bool {
		return timestamp(files[i]) > timestamp(files[j])
	})
	if n > len(files) {
		n = len(files)
	}
	return files[:n]
}

func timestamp(file string) string {
	return rTimestamp.FindString(file)
}

func readLineFrom(f *os.File, offset int64) ([]byte, error) {
	if _, err := f.Seek(offset, io.SeekStart); err != nil {
		return nil, err
	}
	r := bufio.NewReader(f)
	var ret []byte
	for {
		b, isPrefix, err := r.ReadLine()
		if err != nil {
			return ret, err
		}
		ret = append(ret, b...)
		if !isPrefix {
			break
		}
	}
	return ret, nil
}

func prefix(dagFile string) string {
	return strings.TrimSuffix(filepath.Base(dagFile), filepath.Ext(dagFile))
}<|MERGE_RESOLUTION|>--- conflicted
+++ resolved
@@ -38,7 +38,6 @@
 
 var (
 	_ persistence.HistoryStore = (*JSONDB)(nil)
-<<<<<<< HEAD
 
 	errRequestIDNotFound  = errors.New("request ID not found")
 	errCreateNewDirectory = errors.New("failed to create new directory")
@@ -55,24 +54,6 @@
 	dateFormat       = "20060102"
 )
 
-=======
-
-	errRequestIDNotFound  = errors.New("request ID not found")
-	errCreateNewDirectory = errors.New("failed to create new directory")
-	errDAGFileEmpty       = errors.New("dagFile is empty")
-
-	rTimestamp = regexp.MustCompile(`2\d{7}.\d{2}:\d{2}:\d{2}`)
-)
-
-const (
-	defaultCacheSize = 300
-	requestIDLenSafe = 8
-	extDat           = ".dat"
-	dateTimeFormat   = "20060102.15:04:05.000"
-	dateFormat       = "20060102"
-)
-
->>>>>>> 69d63e94
 // JSONDB manages DAGs status files in local storage.
 type JSONDB struct {
 	location          string
@@ -132,11 +113,7 @@
 		_ = s.writer.close()
 		s.writer = nil
 	}()
-<<<<<<< HEAD
-	if err := s.Compact(s.writer.dagFile, s.writer.target); err != nil {
-=======
 	if err := s.Compact(s.writer.target); err != nil {
->>>>>>> 69d63e94
 		return err
 	}
 	s.cache.Invalidate(s.writer.target)
@@ -233,11 +210,7 @@
 	return lastErr
 }
 
-<<<<<<< HEAD
-func (s *JSONDB) Compact(_, original string) error {
-=======
 func (s *JSONDB) Compact(original string) error {
->>>>>>> 69d63e94
 	status, err := ParseFile(original)
 	if err == io.EOF {
 		return nil
