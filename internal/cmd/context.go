package cmd

import (
	"context"
	"fmt"
	"os"
	"os/signal"
	"path/filepath" // Uses OS-specific separators (backslash on Windows, slash on Unix)
	"regexp"
	"syscall"
	"time"

	"github.com/dagu-org/dagu/internal/cmdutil"
	"github.com/dagu-org/dagu/internal/config"
	"github.com/dagu-org/dagu/internal/digraph"
	"github.com/dagu-org/dagu/internal/fileutil"
	"github.com/dagu-org/dagu/internal/frontend"
	"github.com/dagu-org/dagu/internal/history"
	"github.com/dagu-org/dagu/internal/logger"
	"github.com/dagu-org/dagu/internal/models"
	"github.com/dagu-org/dagu/internal/persistence/localdag"
	"github.com/dagu-org/dagu/internal/persistence/localhistory"
	"github.com/dagu-org/dagu/internal/persistence/localproc"
	"github.com/dagu-org/dagu/internal/persistence/localqueue/prototype"
	"github.com/dagu-org/dagu/internal/scheduler"
	"github.com/dagu-org/dagu/internal/stringutil"
	"github.com/google/uuid"
	"github.com/spf13/cobra"
	"github.com/spf13/viper"
)

// Context holds the configuration for a command.
type Context struct {
	context.Context

	Command      *cobra.Command
	Flags        []commandLineFlag
	Config       *config.Config
	Quiet        bool
	HistoryStore models.HistoryStore
	HistoryMgr   history.Manager
	ProcStore    models.ProcStore
	QueueStore   models.QueueStore
}

// LogToFile creates a new logger context with a file writer.
func (c *Context) LogToFile(f *os.File) {
	var opts []logger.Option
	if c.Config.Global.Debug {
		opts = append(opts, logger.WithDebug())
	}
	if c.Quiet {
		opts = append(opts, logger.WithQuiet())
	}
	if c.Config.Global.LogFormat != "" {
		opts = append(opts, logger.WithFormat(c.Config.Global.LogFormat))
	}
	if f != nil {
		opts = append(opts, logger.WithWriter(f))
	}
	c.Context = logger.WithLogger(c.Context, logger.NewLogger(opts...))
}

// NewContext initializes the application setup by loading configuration,
// setting up logger context, and logging any warnings.
func NewContext(cmd *cobra.Command, flags []commandLineFlag) (*Context, error) {
	ctx := cmd.Context()

	bindFlags(cmd, flags...)

	quiet, err := cmd.Flags().GetBool("quiet")
	if err != nil {
		return nil, fmt.Errorf("failed to get quiet flag: %w", err)
	}

	var configLoaderOpts []config.ConfigLoaderOption

	// Use a custom config file if provided via the viper flag "config"
	if cfgPath := viper.GetString("config"); cfgPath != "" {
		configLoaderOpts = append(configLoaderOpts, config.WithConfigFile(cfgPath))
	}

	cfg, err := config.Load(configLoaderOpts...)
	if err != nil {
		return nil, fmt.Errorf("failed to load config: %w", err)
	}

	// Create a logger context based on config and quiet mode
	var opts []logger.Option
	if cfg.Global.Debug || os.Getenv("DEBUG") != "" {
		opts = append(opts, logger.WithDebug())
	}
	if quiet {
		opts = append(opts, logger.WithQuiet())
	}
	if cfg.Global.LogFormat != "" {
		opts = append(opts, logger.WithFormat(cfg.Global.LogFormat))
	}
	ctx = logger.WithLogger(ctx, logger.NewLogger(opts...))

	// Log any warnings collected during configuration loading
	for _, w := range cfg.Warnings {
		logger.Warn(ctx, w)
	}

	// Initialize history repository and history manager
	hrOpts := []localhistory.HistoryStoreOption{
		localhistory.WithLatestStatusToday(cfg.Server.LatestStatusToday),
	}

	switch cmd.Name() {
	case "server", "scheduler", "start-all":
		// For long-running process, we setup file cache for better performance
		hc := fileutil.NewCache[*models.Status](0, time.Hour*12)
		hc.StartEviction(ctx)
		hrOpts = append(hrOpts, localhistory.WithHistoryFileCache(hc))
	}

<<<<<<< HEAD
	hs := localhistory.New(cfg.Paths.HistoryDir, hrOpts...)
	hm := history.New(hs, cfg.Paths.Executable, cfg.Global.WorkDir, cfg.Global.ConfigPath)
	ps := localproc.New(cfg.Paths.ProcDir)
	qs := prototype.New(cfg.Paths.QueueDir)
=======
	hr := localhistory.New(cfg.Paths.DataDir, hrOpts...)
	hm := history.New(hr, cfg.Paths.Executable, cfg.Global.WorkDir)
>>>>>>> e8b7ab4f

	return &Context{
		Context:      ctx,
		Command:      cmd,
		Config:       cfg,
		Quiet:        quiet,
		HistoryStore: hs,
		HistoryMgr:   hm,
		Flags:        flags,
		ProcStore:    ps,
		QueueStore:   qs,
	}, nil
}

// HistoryManager initializes a HistoryManager using the provided options. If not supplied,
func (c *Context) HistoryManager(hr models.HistoryStore) history.Manager {
	return history.New(
		hr,
		c.Config.Paths.Executable,
		c.Config.Global.WorkDir,
	)
}

// NewServer creates and returns a new web UI NewServer.
// It initializes in-memory caches for DAGs and runstore, and uses them in the client.
func (c *Context) NewServer() (*frontend.Server, error) {
	dc := fileutil.NewCache[*digraph.DAG](0, time.Hour*12)
	dc.StartEviction(c)

	dr, err := c.dagStore(dc, nil)
	if err != nil {
		return nil, err
	}

	return frontend.NewServer(c.Config, dr, c.HistoryStore, c.HistoryMgr), nil
}

// NewScheduler creates a new NewScheduler instance using the default client.
// It builds a DAG job manager to handle scheduled executions.
func (c *Context) NewScheduler() (*scheduler.Scheduler, error) {
	cache := fileutil.NewCache[*digraph.DAG](0, time.Hour*12)
	cache.StartEviction(c)

	dr, err := c.dagStore(cache, nil)
	if err != nil {
		return nil, fmt.Errorf("failed to initialize DAG client: %w", err)
	}

	m := scheduler.NewDAGJobManager(c.Config.Paths.DAGsDir, dr, c.HistoryMgr, c.Config.Paths.Executable, c.Config.Global.WorkDir)
	return scheduler.New(c.Config, m, c.QueueStore, c.ProcStore), nil
}

// dagStore returns a new DAGRepository instance. It ensures that the directory exists
// (creating it if necessary) before returning the store.
func (c *Context) dagStore(cache *fileutil.Cache[*digraph.DAG], searchPaths []string) (models.DAGStore, error) {
	dir := c.Config.Paths.DAGsDir
	_, err := os.Stat(dir)
	if os.IsNotExist(err) {
		if err := os.MkdirAll(dir, 0750); err != nil {
			return nil, fmt.Errorf("failed to create DAGs directory %s: %w", dir, err)
		}
	}

	// Create a flag store based on the suspend flags directory.
	return localdag.New(
		c.Config.Paths.DAGsDir,
		localdag.WithFlagsBaseDir(c.Config.Paths.SuspendFlagsDir),
		localdag.WithSearchPaths(searchPaths),
		localdag.WithFileCache(cache),
	), nil
}

// OpenLogFile creates and opens a log file for a given workflow.
// It evaluates the log directory, validates settings, creates the log directory,
// builds a filename using the current timestamp and workflow ID, and then opens the file.
func (c *Context) OpenLogFile(
	dag *digraph.DAG,
	workflowID string,
) (*os.File, error) {
	// Read the global configuration for log directory.
	baseLogDir, err := cmdutil.EvalString(c, c.Config.Paths.LogDir)
	if err != nil {
		return nil, fmt.Errorf("failed to expand log directory: %w", err)
	}

	// Read the log directory configuration from the DAG.
	dagLogDir, err := cmdutil.EvalString(c, dag.LogDir)
	if err != nil {
		return nil, fmt.Errorf("failed to expand DAG log directory: %w", err)
	}

	cfg := LogConfig{
		BaseDir:    baseLogDir,
		DAGLogDir:  dagLogDir,
		Name:       dag.Name,
		WorkflowID: workflowID,
	}

	if err := cfg.Validate(); err != nil {
		return nil, fmt.Errorf("invalid log settings: %w", err)
	}

	d, err := cfg.LogDir()
	if err != nil {
		return nil, fmt.Errorf("failed to setup log directory: %w", err)
	}

	logPath := filepath.Join(d, cfg.LogFile())
	return fileutil.OpenOrCreateFile(logPath)
}

// NewCommand creates a new command instance with the given cobra command and run function.
func NewCommand(cmd *cobra.Command, flags []commandLineFlag, runFunc func(cmd *Context, args []string) error) *cobra.Command {
	initFlags(cmd, flags...)

	cmd.RunE = func(cmd *cobra.Command, args []string) error {
		ctx, err := NewContext(cmd, flags)
		if err != nil {
			fmt.Printf("Initialization error: %v\n", err)
			os.Exit(1)
		}
		if err := runFunc(ctx, args); err != nil {
			logger.Error(ctx.Context, "Command failed", "err", err)
			os.Exit(1)
		}
		return nil
	}

	return cmd
}

// getWorkflowID creates a new UUID string to be used as a workflow IDentifier.
func getWorkflowID() (string, error) {
	id, err := uuid.NewV7()
	if err != nil {
		return "", err
	}
	return id.String(), nil
}

// validateWorkflowID checks if the workflow ID is valid and not empty.
func validateWorkflowID(workflowID string) error {
	if workflowID == "" {
		return ErrWorkflowIDRequired
	}
	if !regexWorkflowID.MatchString(workflowID) {
		return ErrWorkflowIDFormat
	}
	if len(workflowID) > maxWorkflowIDLen {
		return ErrWorkflowIDTooLong
	}
	return nil
}

// regexWorkflowID is a regular expression to validate workflow IDs.
// It allows alphanumeric characters, hyphens, and underscores.
var regexWorkflowID = regexp.MustCompile(`^[a-zA-Z0-9-_]+$`)

// maxWorkflowIDLen is the max length of the workflow ID
const maxWorkflowIDLen = 60

// signalListener is an interface for types that can receive OS signals.
type signalListener interface {
	Signal(context.Context, os.Signal)
}

// signalChan is a buffered channel to receive OS signals.
var signalChan = make(chan os.Signal, 100)

// listenSignals subscribes to SIGINT and SIGTERM signals and forwards them to the provided listener.
// It also listens for context cancellation and signals the listener with an os.Interrupt.
func listenSignals(ctx context.Context, listener signalListener) {
	go func() {
		signal.Notify(signalChan, syscall.SIGINT, syscall.SIGTERM)

		select {
		// If context is cancelled, signal with os.Interrupt.
		case <-ctx.Done():
			listener.Signal(ctx, os.Interrupt)
		// Forward the received signal.
		case sig := <-signalChan:
			listener.Signal(ctx, sig)
		}
	}()
}

// LogConfig defines configuration for log file creation.
type LogConfig struct {
	BaseDir    string // Base directory for logs.
	DAGLogDir  string // Optional alternative log directory specified by the DAG definition.
	Name       string // Name of the workflow; used for generating a safe directory name.
	WorkflowID string // Unique workflow ID used in the filename.
}

// Validate checks that essential fields are provided.
// It requires that DAGName is not empty and that at least one log directory is specified.
func (cfg LogConfig) Validate() error {
	if cfg.Name == "" {
		return fmt.Errorf("DAGName cannot be empty")
	}
	if cfg.BaseDir == "" && cfg.DAGLogDir == "" {
		return fmt.Errorf("either LogDir or DAGLogDir must be specified")
	}
	return nil
}

// LogDir creates (if necessary) and returns the log directory based on the log file settings.
// It uses a safe version of the DAG name to avoid issues with invalid filesystem characters.
func (cfg LogConfig) LogDir() (string, error) {
	// Choose the base directory: if DAGLogDir is provided, use it; otherwise use LogDir.
	baseDir := cfg.BaseDir
	if cfg.DAGLogDir != "" {
		baseDir = cfg.DAGLogDir
	}
	if baseDir == "" {
		return "", fmt.Errorf("base log directory is not set")
	}

	utcTimestamp := time.Now().UTC().Format("20060102_150405Z")

	safeName := fileutil.SafeName(cfg.Name)
	logDir := filepath.Join(baseDir, safeName, "workflow_"+utcTimestamp+"_"+cfg.WorkflowID)
	if err := os.MkdirAll(logDir, 0750); err != nil {
		return "", fmt.Errorf("failed to initialize directory %s: %w", logDir, err)
	}

	return logDir, nil
}

// LogFile constructs the log filename using the prefix, safe DAG name, current timestamp,
// and a truncated version of the workflow ID.
func (cfg LogConfig) LogFile() string {
	timestamp := time.Now().Format("20060102.15:04:05.000")
	truncatedWorkflowID := stringutil.TruncString(cfg.WorkflowID, 8)

	return fmt.Sprintf("workflow_%s.%s.log",
		timestamp,
		truncatedWorkflowID,
	)
}<|MERGE_RESOLUTION|>--- conflicted
+++ resolved
@@ -116,15 +116,10 @@
 		hrOpts = append(hrOpts, localhistory.WithHistoryFileCache(hc))
 	}
 
-<<<<<<< HEAD
 	hs := localhistory.New(cfg.Paths.HistoryDir, hrOpts...)
-	hm := history.New(hs, cfg.Paths.Executable, cfg.Global.WorkDir, cfg.Global.ConfigPath)
+	hm := history.New(hs, cfg.Paths.Executable, cfg.Global.WorkDir)
 	ps := localproc.New(cfg.Paths.ProcDir)
 	qs := prototype.New(cfg.Paths.QueueDir)
-=======
-	hr := localhistory.New(cfg.Paths.DataDir, hrOpts...)
-	hm := history.New(hr, cfg.Paths.Executable, cfg.Global.WorkDir)
->>>>>>> e8b7ab4f
 
 	return &Context{
 		Context:      ctx,
