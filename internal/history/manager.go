--- conflicted
+++ resolved
@@ -28,16 +28,9 @@
 	workDir string,
 ) Manager {
 	return Manager{
-<<<<<<< HEAD
 		historyStore: hs,
 		executable:   executable,
 		workDir:      workDir,
-		configPath:   configPath,
-=======
-		historyRepo: repo,
-		executable:  executable,
-		workDir:     workDir,
->>>>>>> e8b7ab4f
 	}
 }
 
