--- conflicted
+++ resolved
@@ -264,7 +264,6 @@
         expected: "re:[1-5]"  # Weekdays only
 ```
 
-<<<<<<< HEAD
 ### Distributed Execution
 ```yaml
 name: distributed-workflow
@@ -284,33 +283,6 @@
     command: python train_model.py ${REGION}
 ```
 
-## Web Interface
-
-[Learn more about the Web UI →](https://docs.dagu.cloud/overview/web-ui)
-
-<div align="center">
-  <img src="docs/public/dashboard.png" width="720" alt="Dashboard">
-  <p><i>Real-time monitoring of all workflows</i></p>
-</div>
-
-<div align="center">
-  <img src="docs/public/dag-editor.png" width="720" alt="DAG Editor">
-  <p><i>Visual workflow editor with validation</i></p>
-</div>
-
-<div align="center">
-  <img src="docs/public/dag-logs.png" width="720" alt="Log Viewer">
-  <p><i>Detailed execution logs with stdout/stderr separation</i></p>
-</div>
-
-## Use Cases
-
-- **Data Engineering** - ETL pipelines, data validation, warehouse loading
-- **Machine Learning** - Training pipelines, model deployment, experiment tracking
-- **DevOps** - CI/CD workflows, infrastructure automation, deployment orchestration
-- **Media Processing** - Video transcoding, image manipulation, content pipelines
-- **Business Automation** - Report generation, data synchronization, scheduled tasks
-
 ## Roadmap
 
 - [x] Run steps in a DAG across multiple machines (distributed execution) - **Available in v1.18.0**
@@ -318,8 +290,6 @@
 - [ ] Pause executions for webhooks, approvals, or any event (human-in-the-loop, event-driven workflows)
 - [ ] Integrate with AI agents via MCP (Model Context Protocol)
 
-=======
->>>>>>> 773fbe5b
 ## Building from Source
 
 Prerequisites: Go 1.24+, Node.js, pnpm
