--- conflicted
+++ resolved
@@ -426,16 +426,10 @@
 | `stderr` | string | Redirect stderr to file | - |
 | `output` | string | Capture output to variable | - |
 | `env` | array/object | Step-specific environment variables (overrides DAG-level) | - |
-<<<<<<< HEAD
 | `call` | string | Name of a DAG to execute as a child DAG-run | - |
-| `params` | string | Parameters for sub-DAG | - |
-=======
 | `params` | string/object | Parameters passed to child DAGs (`run`) or executor-specific inputs (e.g., GitHub Actions `with:` map) | - |
 
-When targeting the experimental GitHub Actions executor, author `params` as a YAML map so keys align with the action's `with` inputs. The same field continues to support string-form parameters for child DAG execution.
->>>>>>> ab7f4515
-
-> ℹ️ The legacy `run` field is still accepted for backward compatibility, but it will be removed in a future release. Prefer `call` for new workflows.
+> ℹ️ The legacy `run` field is still accepted for backward compatibility until v1.24.0, but it will be removed in a future release. Prefer `call` for new workflows.
 
 ### Parallel Execution
 
